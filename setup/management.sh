#!/bin/bash

source setup/functions.sh
source /etc/mailinabox.conf # load global vars

echo "Installing Mail-in-a-Box system management daemon..."

# DEPENDENCIES

# duplicity is used to make backups of user data.
#
# virtualenv is used to isolate the Python 3 packages we
# install via pip from the system-installed packages.
#
# certbot installs EFF's certbot which we use to
# provision free TLS certificates.
<<<<<<< HEAD
apt_install duplicity python3-pip python3-gpg virtualenv certbot rsync

# boto is used for amazon aws backups.
# Both are installed outside the pipenv, so they can be used by duplicity
hide_output pip3 install --upgrade boto
=======
apt_install duplicity python3-pip virtualenv certbot rsync

# b2sdk is used for backblaze backups.
# boto3 is used for amazon aws backups.
# Both are installed outside the pipenv, so they can be used by duplicity
hide_output pip3 install --upgrade b2sdk boto3
>>>>>>> ddf8e857

# Create a virtualenv for the installation of Python 3 packages
# used by the management daemon.
inst_dir=/usr/local/lib/mailinabox
mkdir -p $inst_dir
venv=$inst_dir/env
if [ ! -d $venv ]; then
	hide_output virtualenv -ppython3 $venv
elif [ ! -f $venv/.oscode ]; then
	echo "Re-creating Python environment..."
	rm -rf $venv
	hide_output virtualenv -ppython3 $venv
elif [ "$(cat $venv/.oscode)" != $(get_os_code) ]; then
	echo "Existing management environment is from an earlier version of the OS you're running."
	echo "Re-creating Python environment..."
	rm -rf $venv
	hide_output virtualenv -ppython3 $venv
fi

# Upgrade pip because the Ubuntu-packaged version is out of date.
hide_output $venv/bin/pip install --upgrade pip

# Install other Python 3 packages used by the management daemon.
# The first line is the packages that Josh maintains himself!
# NOTE: email_validator is repeated in setup/questions.sh, so please keep the versions synced.
hide_output $venv/bin/pip install --upgrade \
	rtyaml "email_validator>=1.0.0" "exclusiveprocess" \
	flask dnspython python-dateutil expiringdict gunicorn \
	qrcode[pil] pyotp \
<<<<<<< HEAD
	"idna>=2.0.0" "cryptography==2.2.2" boto psutil postfix-mta-sts-resolver

# Install backblaze B2 libraries.
# Depending on the OS, Duplicity may require different dependencies.
case $(get_os_code) in

	$OS_UBUNTU_2004 | $OS_DEBIAN_11)
		hide_output pip3 install --upgrade "b2sdk==1.7.0"
		hide_output $venv/bin/pip install --upgrade "b2sdk==1.7.0"
		;;

	$OS_UBUNTU_2204)
		hide_output pip3 install --upgrade b2sdk
		hide_output $venv/bin/pip install --upgrade b2sdk
		;;

esac

# Make the venv use the packaged gpgme bindings (the ones pip provides are severely out-of-date)
if [ ! -d $venv/lib/python$(python_version)/site-packages/gpg/ ]; then
	ln -s /usr/lib/python3/dist-packages/gpg/ $venv/lib/python$(python_version)/site-packages/
fi

echo $(get_os_code) > $venv/.oscode
=======
	"idna>=2.0.0" "cryptography==37.0.2" psutil postfix-mta-sts-resolver \
	b2sdk boto3
>>>>>>> ddf8e857

# CONFIGURATION

# Create a backup directory and a random key for encrypting backups.
mkdir -p $STORAGE_ROOT/backup
if [ ! -f $STORAGE_ROOT/backup/secret_key.txt ]; then
	$(umask 077; openssl rand -base64 2048 > $STORAGE_ROOT/backup/secret_key.txt)
fi


# Download jQuery and Bootstrap local files

# Make sure we have the directory to save to.
assets_dir=$inst_dir/vendor/assets
rm -rf $assets_dir
mkdir -p $assets_dir

# jQuery CDN URL
jquery_version=3.6.0
jquery_url=https://code.jquery.com

# Get jQuery
wget_verify $jquery_url/jquery-$jquery_version.min.js b82d238d4e31fdf618bae8ac11a6c812c03dd0d4 $assets_dir/jquery.min.js

# Bootstrap CDN URL
bootstrap_version=5.1.3
bootstrap_url=https://github.com/twbs/bootstrap/releases/download/v$bootstrap_version/bootstrap-$bootstrap_version-dist.zip

# Get Bootstrap
wget_verify $bootstrap_url 2b56a45f7108051642bfc446947fc1d626cb1c9f /tmp/bootstrap.zip
unzip -q /tmp/bootstrap.zip -d $assets_dir
mv $assets_dir/bootstrap-$bootstrap_version-dist $assets_dir/bootstrap
rm -f /tmp/bootstrap.zip

# FontAwesome CDN URL
fontawesome_version=6.1.1
fontawesome_url=https://github.com/FortAwesome/Font-Awesome/releases/download/$fontawesome_version/fontawesome-free-$fontawesome_version-web.zip

# Get FontAwesome
wget_verify $fontawesome_url d712b10472f7209d5284f394ef94a7be71fc2ad3 /tmp/fontawesome.zip
unzip -q /tmp/fontawesome.zip -d $assets_dir
mv $assets_dir/fontawesome-free-$fontawesome_version-web $assets_dir/fontawesome
rm -f /tmp/fontawesome.zip

# Create an init script to start the management daemon and keep it
# running after a reboot.
# Set a long timeout since some commands take a while to run, matching
# the timeout we set for PHP (fastcgi_read_timeout in the nginx confs).
# Note: Authentication currently breaks with more than 1 gunicorn worker.
cat > $inst_dir/start <<EOF;
#!/bin/bash
# Set character encoding flags to ensure that any non-ASCII don't cause problems.
export LANGUAGE=en_US.UTF-8
export LC_ALL=en_US.UTF-8
export LANG=en_US.UTF-8
export LC_TYPE=en_US.UTF-8

mkdir -p /var/lib/mailinabox
tr -cd '[:xdigit:]' < /dev/urandom | head -c 32 > /var/lib/mailinabox/api.key
chmod 640 /var/lib/mailinabox/api.key

source $venv/bin/activate
export PYTHONPATH=$(pwd)/management
exec gunicorn -b localhost:10222 -w 1 --timeout 630 wsgi:app
EOF
chmod +x $inst_dir/start
cp --remove-destination conf/mailinabox.service /lib/systemd/system/mailinabox.service # target was previously a symlink so remove it first
hide_output systemctl link -f /lib/systemd/system/mailinabox.service
hide_output systemctl daemon-reload
hide_output systemctl enable mailinabox.service

# Perform nightly tasks at 3am in system time: take a backup, run
# status checks and email the administrator any changes.

minute=$((RANDOM % 60))  # avoid overloading mailinabox.email
cat > /etc/cron.d/mailinabox-nightly << EOF;
# Mail-in-a-Box --- Do not edit / will be overwritten on update.
# Run nightly tasks: backup, status checks.
$minute 3 * * *	root	(cd $(pwd) && management/daily_tasks.sh)
EOF

# Start the management server.
restart_service mailinabox

# FOR DEVELOPMENT PURPOSES ONLY:
# If there is a CA certificate in the folder, install it.
# MIAB will only accept a manual certificate installation
# if it is signed by a CA trusted by it.
if [[ -f mailinabox-ca.crt ]]; then
    echo "Custom CA certificate detected. Installing..."
    rm -f /usr/local/share/ca-certificates/mailinabox-ca.crt
    cp mailinabox-ca.crt /usr/local/share/ca-certificates/
    hide_output update-ca-certificates --fresh
fi<|MERGE_RESOLUTION|>--- conflicted
+++ resolved
@@ -14,20 +14,12 @@
 #
 # certbot installs EFF's certbot which we use to
 # provision free TLS certificates.
-<<<<<<< HEAD
 apt_install duplicity python3-pip python3-gpg virtualenv certbot rsync
-
-# boto is used for amazon aws backups.
-# Both are installed outside the pipenv, so they can be used by duplicity
-hide_output pip3 install --upgrade boto
-=======
-apt_install duplicity python3-pip virtualenv certbot rsync
 
 # b2sdk is used for backblaze backups.
 # boto3 is used for amazon aws backups.
 # Both are installed outside the pipenv, so they can be used by duplicity
-hide_output pip3 install --upgrade b2sdk boto3
->>>>>>> ddf8e857
+hide_output pip3 install --upgrade boto3
 
 # Create a virtualenv for the installation of Python 3 packages
 # used by the management daemon.
@@ -57,7 +49,6 @@
 	rtyaml "email_validator>=1.0.0" "exclusiveprocess" \
 	flask dnspython python-dateutil expiringdict gunicorn \
 	qrcode[pil] pyotp \
-<<<<<<< HEAD
 	"idna>=2.0.0" "cryptography==2.2.2" boto psutil postfix-mta-sts-resolver
 
 # Install backblaze B2 libraries.
@@ -82,10 +73,6 @@
 fi
 
 echo $(get_os_code) > $venv/.oscode
-=======
-	"idna>=2.0.0" "cryptography==37.0.2" psutil postfix-mta-sts-resolver \
-	b2sdk boto3
->>>>>>> ddf8e857
 
 # CONFIGURATION
 
