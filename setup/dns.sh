--- conflicted
+++ resolved
@@ -10,17 +10,6 @@
 source setup/functions.sh # load our functions
 source /etc/mailinabox.conf # load global vars
 
-<<<<<<< HEAD
-# Install the packages.
-#
-# * nsd: The non-recursive nameserver that publishes our DNS records.
-# * ldnsutils: Helper utilities for signing DNSSEC zones.
-# * openssh-client: Provides ssh-keyscan which we use to create SSHFP records.
-echo "Installing nsd (DNS server)..."
-apt_install ldnsutils openssh-client
-
-=======
->>>>>>> ddf8e857
 # Prepare nsd's configuration.
 # We configure nsd before installation as we only want it to bind to some addresses
 # and it otherwise will have port / bind conflicts with bind9 used as the local resolver
@@ -28,10 +17,7 @@
 mkdir -p /etc/nsd
 mkdir -p /etc/nsd/zones
 touch /etc/nsd/zones.conf
-<<<<<<< HEAD
 touch /etc/nsd/nsd.conf
-=======
->>>>>>> ddf8e857
 
 cat > /etc/nsd/nsd.conf << EOF;
 # Do not edit. Overwritten by Mail-in-a-Box setup.
@@ -69,10 +55,6 @@
 # now be stored in /etc/nsd/nsd.conf.d.
 rm -f /etc/nsd/zones.conf
 
-<<<<<<< HEAD
-# Attempting a late install of nsd (after configuration)
-apt_install nsd
-=======
 # Add log rotation
 cat > /etc/logrotate.d/nsd <<EOF;
 /var/log/nsd.log {
@@ -92,7 +74,6 @@
 # * openssh-client: Provides ssh-keyscan which we use to create SSHFP records.
 echo "Installing nsd (DNS server)..."
 apt_install nsd ldnsutils openssh-client
->>>>>>> ddf8e857
 
 # Create DNSSEC signing keys.
 
