#!/usr/local/lib/mailinabox/env/bin/python
#
# Checks that the upstream DNS has been set correctly and that
# TLS certificates have been signed, etc., and if not tells the user
# what to do next.

import sys
import os
import os.path
import re
import subprocess
import datetime
import multiprocessing.pool
import asyncio

import dns.reversename
import dns.resolver
import dateutil.parser
import dateutil.tz
import idna
import psutil
import postfix_mta_sts_resolver.resolver

from dns_update import get_dns_zones, build_tlsa_record, get_custom_dns_config, get_secondary_dns, get_custom_dns_records
from web_update import get_web_domains, get_domains_with_a_records
from ssl_certificates import get_ssl_certificates, get_domain_ssl_files, check_certificate
from mailconfig import get_mail_domains, get_mail_aliases
from pgp import get_daemon_key, get_imported_keys

from utils import shell, sort_domains, load_env_vars_from_file, load_settings


def get_services():
	return [
		{
			"name": "Local DNS (bind9)",
			"port": 53,
			"public": False,
		},
		#{ "name": "NSD Control", "port": 8952, "public": False, },
		{
			"name": "Local DNS Control (bind9/rndc)",
			"port": 953,
			"public": False,
		},
		{
			"name": "Dovecot LMTP LDA",
			"port": 10026,
			"public": False,
		},
		{
			"name": "Postgrey",
			"port": 10023,
			"public": False,
		},
		{
			"name": "Spamassassin",
			"port": 10025,
			"public": False,
		},
		{
			"name": "OpenDKIM",
			"port": 8891,
			"public": False,
		},
		{
			"name": "OpenDMARC",
			"port": 8893,
			"public": False,
		},
		{
			"name": "Mail-in-a-Box Management Daemon",
			"port": 10222,
			"public": False,
		},
		{
			"name": "SSH Login (ssh)",
			"port": get_ssh_port(),
			"public": True,
		},
		{
			"name": "Public DNS (nsd4)",
			"port": 53,
			"public": True,
		},
		{
			"name": "Incoming Mail (SMTP/postfix)",
			"port": 25,
			"public": True,
		},
		{
			"name": "Outgoing Mail (SMTP 465/postfix)",
			"port": 465,
			"public": True,
		},
		{
			"name": "Outgoing Mail (SMTP 587/postfix)",
			"port": 587,
			"public": True,
		},
		#{ "name": "Postfix/master", "port": 10587, "public": True, },
		{
			"name": "IMAPS (dovecot)",
			"port": 993,
			"public": True,
		},
		{
			"name": "Mail Filters (Sieve/dovecot)",
			"port": 4190,
			"public": True,
		},
		{
			"name": "HTTP Web (nginx)",
			"port": 80,
			"public": True,
		},
		{
			"name": "HTTPS Web (nginx)",
			"port": 443,
			"public": True,
		},
	]


def run_checks(rounded_values, env, output, pool, domains_to_check=None):
	# run systems checks
	output.add_heading("System")

	# check that services are running
	if not run_services_checks(env, output, pool):
		# If critical services are not running, stop. If bind9 isn't running,
		# all later DNS checks will timeout and that will take forever to
		# go through, and if running over the web will cause a fastcgi timeout.
		return

	# clear bind9's DNS cache so our DNS checks are up to date
	# (ignore errors; if bind9/rndc isn't running we'd already report
	# that in run_services checks.)
	shell('check_call', ["/usr/sbin/rndc", "flush"], trap=True)

	run_system_checks(rounded_values, env, output)
	run_pgp_checks(env, output, rounded_time=rounded_values)

	# perform other checks asynchronously

	run_network_checks(env, output)
	run_domain_checks(rounded_values,
					env,
					output,
					pool,
					domains_to_check=domains_to_check)


def get_ssh_port():
	# Returns ssh port
	try:
		output = shell('check_output', ['sshd', '-T'])
	except FileNotFoundError:
		# sshd is not installed. That's ok.
		return None

	returnNext = False
	for e in output.split():
		if returnNext:
			return int(e)
		if e == "port":
			returnNext = True

	# Did not find port!
	return None


def run_services_checks(env, output, pool):
	# Check that system services are running.
	all_running = True
	fatal = False
	ret = pool.starmap(check_service,
					((i, service, env)
						for i, service in enumerate(get_services())),
					chunksize=1)
	for i, running, fatal2, output2 in sorted(ret):
		if output2 is None:
			continue  # skip check (e.g. no port was set, e.g. no sshd)
		all_running = all_running and running
		fatal = fatal or fatal2
		output2.playback(output)

	# Check fail2ban.
	code, ret = shell('check_output', ["fail2ban-client", "status"], capture_stderr=True, trap=True)
	if code != 0:
		output.print_error("fail2ban is not running.")
		all_running = False

	if all_running:
		output.print_ok("All system services are running.")

	return not fatal


def check_service(i, service, env):
	if not service["port"]:
		# Skip check (no port, e.g. no sshd).
		return (i, None, None, None)

	output = BufferedOutput()
	running = False
	fatal = False

	# Helper function to make a connection to the service, since we try
	# up to three ways (localhost, IPv4 address, IPv6 address).
	def try_connect(ip):
		# Connect to the given IP address on the service's port with a one-second timeout.
		import socket
		s = socket.socket(socket.AF_INET if ":" not in ip else socket.AF_INET6,
						socket.SOCK_STREAM)
		s.settimeout(1)
		try:
			s.connect((ip, service["port"]))
			return True
		except OSError as e:
			# timed out or some other odd error
			return False
		finally:
			s.close()

	if service["public"]:
		# Service should be publicly accessible.
		if try_connect(env["PUBLIC_IP"]):
			# IPv4 ok.
			if not env.get("PUBLIC_IPV6") or service.get(
				"ipv6") is False or try_connect(env["PUBLIC_IPV6"]):
				# No IPv6, or service isn't meant to run on IPv6, or IPv6 is good.
				running = True

			# IPv4 ok but IPv6 failed. Try the PRIVATE_IPV6 address to see if the service is bound to the interface.
			elif service["port"] != 53 and try_connect(env["PRIVATE_IPV6"]):
				output.print_error("%s is running (and available over IPv4 and the local IPv6 address), but it is not publicly accessible at %s:%d." % (service['name'], env['PUBLIC_IPV6'], service['port']))
			else:
				output.print_error(
					"%s is running and available over IPv4 but is not accessible over IPv6 at %s port %d."
					% (service['name'], env['PUBLIC_IPV6'], service['port']))

		# IPv4 failed. Try the private IP to see if the service is running but not accessible (except DNS because a different service runs on the private IP).
		elif service["port"] != 53 and try_connect("127.0.0.1"):
			output.print_error(
				"%s is running but is not publicly accessible at %s:%d." %
				(service['name'], env['PUBLIC_IP'], service['port']))
		else:
			output.print_error("%s is not running (port %d)." %
							(service['name'], service['port']))

		# Why is nginx not running?
		if not running and service["port"] in (80, 443):
			output.print_line(
				shell('check_output', ['nginx', '-t'],
					capture_stderr=True,
					trap=True)[1].strip())

	else:
		# Service should be running locally.
		if try_connect("127.0.0.1"):
			running = True
		else:
			output.print_error("%s is not running (port %d)." %
							(service['name'], service['port']))

	# Flag if local DNS is not running.
	if not running and service["port"] == 53 and service["public"] == False:
		fatal = True

	return (i, running, fatal, output)


def run_system_checks(rounded_values, env, output):
	check_ssh_password(env, output)
	check_software_updates(env, output)
	check_miab_version(env, output)
	check_system_aliases(env, output)
	check_free_disk_space(rounded_values, env, output)
	check_free_memory(rounded_values, env, output)


def check_ufw(env, output):
	if not os.path.isfile('/usr/sbin/ufw'):
		output.print_warning(
			"""The ufw program was not installed. If your system is able to run iptables, rerun the setup."""
		)
		return

	code, ufw = shell('check_output', ['ufw', 'status'], trap=True)

	if code != 0:
		# The command failed, it's safe to say the firewall is disabled
		output.print_warning(
			"""The firewall is not working on this machine. An error was received
					while trying to check the firewall. To investigate run 'sudo ufw status'."""
		)
		return

	ufw = ufw.splitlines()
	if ufw[0] == "Status: active":
		not_allowed_ports = 0
		for service in get_services():
			if service["public"] and not is_port_allowed(ufw, service["port"]):
				not_allowed_ports += 1
				output.print_error(
					"Port %s (%s) should be allowed in the firewall, please re-run the setup."
					% (service["port"], service["name"]))

		if not_allowed_ports == 0:
			output.print_ok("Firewall is active.")
	else:
		output.print_warning(
			"""The firewall is disabled on this machine. This might be because the system
			is protected by an external firewall. We can't protect the system against bruteforce attacks
			without the local firewall active. Connect to the system via ssh and try to run: ufw enable."""
		)


def is_port_allowed(ufw, port):
	return any(re.match(str(port) + "[/ \t].*", item) for item in ufw)


def check_ssh_password(env, output):
	# Check that SSH login with password is disabled. The openssh-server
	# package may not be installed so check that before trying to access
	# the configuration file.
	if not os.path.exists("/etc/ssh/sshd_config"):
		return
	with open("/etc/ssh/sshd_config", "r") as f:
		sshd = f.read()
	if re.search("\nPasswordAuthentication\s+yes", sshd) \
				or not re.search("\nPasswordAuthentication\s+no", sshd):
		output.print_error(
			"""The SSH server on this machine permits password-based login. A more secure
			way to log in is using a public key. Add your SSH public key to $HOME/.ssh/authorized_keys, check
			that you can log in without a password, set the option 'PasswordAuthentication no' in
			/etc/ssh/sshd_config, and then restart the openssh via 'sudo service ssh restart'."""
		)
	else:
		output.print_ok("SSH disallows password-based login.")


def is_reboot_needed_due_to_package_installation():
	return os.path.exists("/var/run/reboot-required")


def check_software_updates(env, output):
	# Check for any software package updates.
	pkgs = list_apt_updates(apt_update=False)
	if is_reboot_needed_due_to_package_installation():
		output.print_warning(
			"System updates have been installed and a reboot of the machine is required."
		)
	elif len(pkgs) == 0:
		output.print_ok("System software is up to date.")
	else:
		output.print_warning(
			"There are %d software packages that can be updated." % len(pkgs))
		for p in pkgs:
			output.print_line("%s (%s)" % (p["package"], p["version"]))


def check_system_aliases(env, output):
	# Check that the administrator alias exists since that's where all
	# admin email is automatically directed.
	check_alias_exists("System administrator address",
					"administrator@" + env['PRIMARY_HOSTNAME'], env, output)


def check_free_disk_space(rounded_values, env, output):
	# Check free disk space.
	st = os.statvfs(env['STORAGE_ROOT'])
	bytes_total = st.f_blocks * st.f_frsize
	bytes_free = st.f_bavail * st.f_frsize
	disk_msg = "The disk has %.2f GB space remaining." % (bytes_free / 1024.0 /
														1024.0 / 1024.0)
	if bytes_free > .3 * bytes_total:
		if rounded_values:
			disk_msg = "The disk has more than 30% free space."
		output.print_ok(disk_msg)
	elif bytes_free > .15 * bytes_total:
		if rounded_values:
			disk_msg = "The disk has less than 30% free space."
		output.print_warning(disk_msg)
	else:
		if rounded_values:
			disk_msg = "The disk has less than 15% free space."
		output.print_error(disk_msg)

	# Check that there's only one duplicity cache. If there's more than one,
	# it's probably no longer in use, and we can recommend clearing the cache
	# to save space. The cache directory may not exist yet, which is OK.
	backup_cache_path = os.path.join(env['STORAGE_ROOT'], 'backup/cache')
	try:
		backup_cache_count = len(os.listdir(backup_cache_path))
	except:
		backup_cache_count = 0
	if backup_cache_count > 1:
		output.print_warning("The backup cache directory {} has more than one backup target cache. Consider clearing this directory to save disk space."
			.format(backup_cache_path))

def check_free_memory(rounded_values, env, output):
	# Check free memory.
	percent_free = 100 - psutil.virtual_memory().percent
	memory_msg = "System memory is %s%% free." % str(round(percent_free))
	if percent_free >= 20:
		if rounded_values:
			memory_msg = "System free memory is at least 20%."
		output.print_ok(memory_msg)
	elif percent_free >= 10:
		if rounded_values:
			memory_msg = "System free memory is below 20%."
		output.print_warning(memory_msg)
	else:
		if rounded_values:
			memory_msg = "System free memory is below 10%."
		output.print_error(memory_msg)


def run_pgp_checks(env, output, rounded_time=False):
	now = datetime.datetime.utcnow()
	output.add_heading("PGP Keyring")

	# Check daemon key
	k = None
	sk = None
	try:
		k = get_daemon_key()
		sk = k.subkeys[0]
	except KeyError:
		pass

	if k is None:
		output.print_error("The daemon's key does not exist!")
	elif sk.expired == 1:
		output.print_error(f"The daemon's key ({k.fpr}) expired.")
	elif k.revoked == 1:
		output.print_error(f"The daemon's key ({k.fpr}) has been revoked.")
	else:
		exp = datetime.datetime.utcfromtimestamp(
			sk.expires)  # Our daemon key only has one subkey
		days = (exp - now).days
		days_txt = " " if rounded_time else f" in {days} days "
		if days <= 10 and sk.expires != 0:
			output.print_warning(
				f"The daemon's key ({k.fpr}) will expire soon{days_txt}on {exp.date().isoformat()}."
			)
		else:
			output.print_ok(
				f"The daemon's key ({k.fpr}) is good. It expires{days_txt}on {exp.date().isoformat()}."
			)

	# Check imported keys
	keys = get_imported_keys()
	if len(keys) == 0:
		output.print_na("There are no imported keys here.")
	else:
		about_to_expire = []
		expired = []
		revoked = []
		for key in keys:
			if key.revoked == 1:
				revoked.append(key)
				continue
			else:
				for skey in key.subkeys:
					exp = datetime.datetime.utcfromtimestamp(skey.expires)
					if skey.expired == 1:
						expired.append((key, skey))
					elif (exp - now).days < 10 and skey.expires != 0:
						about_to_expire.append((key, skey))

		all_good = True

		def printpair(keytuple):
			key, skey = keytuple
			output.print_line(f"Key {key.fpr}, subkey {skey.keyid}")

		if len(about_to_expire) != 0:
			all_good = False
			output.print_warning(
				f"There {'is 1 subkey' if len(about_to_expire) == 1 else f'are {len(about_to_expire)} subkeys'} about to expire."
			)
			list(map(printpair, about_to_expire))

		if len(expired) != 0:
			all_good = False
			output.print_error(
				f"There {'is 1 expired subkey' if len(expired) == 1 else f'are {len(expired)} expired subkeys'}."
			)
			list(map(printpair, expired))

		if len(revoked) != 0:
			all_good = False
			output.print_error(
				f"There {'is 1 revoked key' if len(revoked) == 1 else f'are {len(revoked)} revoked keys'}."
			)
			list(map(lambda k: output.print_line(k.fpr), revoked))

		if all_good:
			output.print_ok("All imported keys are good.")


def run_network_checks(env, output):
	# Also see setup/network-checks.sh.

	output.add_heading("Network")

	check_ufw(env, output)

	# Stop if we cannot make an outbound connection on port 25. Many residential
	# networks block outbound port 25 to prevent their network from sending spam.
	# See if we can reach one of Google's MTAs with a 5-second timeout.
	code, ret = shell("check_call",
					["/bin/nc", "-z", "-w5", "aspmx.l.google.com", "25"],
					trap=True)
	if ret == 0:
		output.print_ok("Outbound mail (SMTP port 25) is not blocked.")
	else:
		output.print_warning(
			"""Outbound mail (SMTP port 25) seems to be blocked by your network. You
			will not be able to send any mail without a SMTP relay. Many residential networks block port 25 to prevent
			hijacked machines from being able to send spam. A quick connection test to Google's mail server on port 25
			failed.""")

	# Stop if the IPv4 address is listed in the ZEN Spamhaus Block List.
	# The user might have ended up on an IP address that was previously in use
	# by a spammer, or the user may be deploying on a residential network. We
	# will not be able to reliably send mail in these cases.
	rev_ip4 = ".".join(reversed(env['PUBLIC_IP'].split('.')))
	zen = query_dns(rev_ip4 + '.zen.spamhaus.org', 'A', nxdomain=None)
	if zen is None:
		output.print_ok("IP address is not blacklisted by zen.spamhaus.org.")
	elif zen == "[timeout]":
<<<<<<< HEAD
		output.print_warning(
			"Connection to zen.spamhaus.org timed out. We could not determine whether your server's IP address is blacklisted. Please try again later."
		)
=======
		output.print_warning("Connection to zen.spamhaus.org timed out. We could not determine whether your server's IP address is blacklisted. Please try again later.")
	elif zen == "[Not Set]":
		output.print_warning("Could not connect to zen.spamhaus.org. We could not determine whether your server's IP address is blacklisted. Please try again later.")
>>>>>>> 6f944122
	else:
		output.print_error(
			"""The IP address of this machine %s is listed in the Spamhaus Block List (code %s),
			which may prevent recipients from receiving your email. See http://www.spamhaus.org/query/ip/%s."""
			% (env['PUBLIC_IP'], zen, env['PUBLIC_IP']))

	# Check if a SMTP relay is set up. It's not strictly required, but on some providers
	# it might be needed.
	config = load_settings(env)
	if config.get("SMTP_RELAY_ENABLED"):
		test_smtp_relay(env, output)
	else:
		output.print_na("No SMTP relay has been set up.")


def test_smtp_relay(env, output):
	# Test whether the relay configuration works - this is done by:
	# 1. Connect to the relay endpoint
	# 2. Try to log in with the credentials given
	# 3. Successful? We're done. We can close.
	config = load_settings(env)
	import smtplib
	import ssl
	import socket

	# Grab the password
	pw = ""
	try:
		with open("/etc/postfix/sasl_passwd", "r") as cf:
			matches = re.match(r"\[.+\]\:[0-9]+\s.+\:(.*)", cf.readline())
			if matches is None or len(matches.groups()) != 1:
				output.print_error(
					"Couldn't fetch the relay password. Configuration may be broken or incomplete."
				)
				return
			else:
				pw = matches[1]
	except OSError:
		output.print_error(
			"Couldn't fetch the relay password. Configuration may be broken or incomplete."
		)

	# Try first using implicit TLS, then STARTTLS
	client = {}
	login_attempted = False
	try:
		client["tls"] = smtplib.SMTP_SSL(config.get("SMTP_RELAY_HOST"),
										config.get("SMTP_RELAY_PORT"),
										timeout=5)
		client["tls"].ehlo(env["PRIMARY_HOSTNAME"])
		login_attempted = True
		client["tls"].login(config.get("SMTP_RELAY_USER"), pw)
		output.print_ok(
			"The SMTP relay is configured correctly (uses implicit TLS).")
	except (socket.gaierror, socket.timeout):
		output.print_error(
			"Unable to connect to SMTP Relay. The host may be down, or the hostname and/or port number are wrong."
		)
	except (smtplib.SMTPConnectError, smtplib.SMTPServerDisconnected,
			ssl.SSLError):
		# Some providers shut the connection down after an unsuccessful login attempt
		if login_attempted:
			output.print_error(
				"Authentication on the SMTP relay failed. It's likely the configuration is incorrect, or credentials might have been revoked."
			)
			return

		# This endpoint doesn't seem to support implicit TLS, let's try STARTTLS instead
		try:
			client["starttls"] = smtplib.SMTP(config.get("SMTP_RELAY_HOST"),
											config.get("SMTP_RELAY_PORT"),
											timeout=5)
			client["starttls"].starttls()
			client["starttls"].ehlo(env["PRIMARY_HOSTNAME"])
			login_attempted = True
			client["starttls"].login(config.get("SMTP_RELAY_USER"), pw)
			output.print_ok(
				"SMTP Relay is configured correctly (uses STARTTLS).")
		except (smtplib.SMTPConnectError, smtplib.SMTPServerDisconnected) as e:
			if login_attempted:
				output.print_error(
					"Authentication on the SMTP relay failed. It's likely the configuration is incorrect, or credentials might have been revoked."
				)
				return

			output.print_error(
				"Couldn't connect to the SMTP relay or connection was suddenly closed. The host may be down or the configuration might be incorrect."
			)
		except smtplib.SMTPNotSupportedError as err:
			if str(err)[0:8] == "STARTTLS":
				output.print_error(
					"The SMTP relay doesn't support either implicit TLS or STARTTLS."
				)
			else:
				output.print_error(
					"The SMTP relay doesn't support username/password authentication."
				)
		except smtplib.SMTPAuthenticationError:
			output.print_error(
				"Authentication on the SMTP relay failed. It's likely the configuration is incorrect, or credentials might have been revoked."
			)
		except Exception as e:
			output.print_error(
				"Some unrecognized error happened while testing the SMTP relay configuration."
			)
			output.print_line(str(e))
		finally:
			if not client.get("starttls") is None and client["starttls"].sock:
				client["starttls"].quit()
	except smtplib.SMTPNotSupportedError:
		output.print_error(
			"The SMTP relay doesn't support username/password authentication.")
	except smtplib.SMTPAuthenticationError:
		output.print_error(
			"Authentication on the SMTP relay failed. It's likely the configuration is incorrect, or credentials might have been revoked."
		)
	except Exception as e:
		output.print_error(
			"Some unrecognized error happened while testing the SMTP relay configuration."
		)
		output.print_line(str(e))
	finally:
		if not client.get("tls") is None and client["tls"].sock:
			client["tls"].quit()


def run_domain_checks(rounded_time, env, output, pool, domains_to_check=None):
	# Get the list of domains we handle mail for.
	mail_domains = get_mail_domains(env)

	# Get the list of domains we serve DNS zones for (i.e. does not include subdomains).
	dns_zonefiles = dict(get_dns_zones(env))
	dns_domains = set(dns_zonefiles)

	# Get the list of domains we serve HTTPS for.
	web_domains = set(get_web_domains(env))

	if domains_to_check is None:
		domains_to_check = mail_domains | dns_domains | web_domains

	# Remove "www", "autoconfig", "autodiscover", "mta-sts" and "openpgpkey" subdomains, which we group with their parent,
	# if their parent is in the domains to check list.
	domains_to_check = [
		d for d in domains_to_check
		if not (d.split(".", 1)[0] in
				("www", "autoconfig", "autodiscover", "mta-sts",
				"openpgpkey") and len(d.split(".", 1)) == 2
				and d.split(".", 1)[1] in domains_to_check)
	]

	# Get the list of domains that we don't serve web for because of a custom CNAME/A record.
	domains_with_a_records = get_domains_with_a_records(env)

	# Serial version:
	# for domain in sort_domains(domains_to_check, env):
	#	run_domain_checks_on_domain(domain, rounded_time, env, dns_domains, dns_zonefiles, mail_domains, web_domains)

	# Parallelize the checks across a worker pool.
	args = ((domain, rounded_time, env, dns_domains, dns_zonefiles,
			mail_domains, web_domains, domains_with_a_records)
			for domain in domains_to_check)
	ret = pool.starmap(run_domain_checks_on_domain, args, chunksize=1)
	ret = dict(ret)  # (domain, output) => { domain: output }
	for domain in sort_domains(ret, env):
		ret[domain].playback(output)


def run_domain_checks_on_domain(domain, rounded_time, env, dns_domains,
								dns_zonefiles, mail_domains, web_domains,
								domains_with_a_records):
	output = BufferedOutput()

	# When running inside Flask, the worker threads don't get a thread pool automatically.
	# Also this method is called in a forked worker pool, so creating a new loop is probably
	# a good idea.
	asyncio.set_event_loop(asyncio.new_event_loop())

	# we'd move this up, but this returns non-pickleable values
	ssl_certificates = get_ssl_certificates(env)

	# The domain is IDNA-encoded in the database, but for display use Unicode.
	try:
		domain_display = idna.decode(domain.encode('ascii'))
		output.add_heading(domain_display)
	except (ValueError, UnicodeError, idna.IDNAError) as e:
		# Looks like we have some invalid data in our database.
		output.add_heading(domain)
		output.print_error("Domain name is invalid: " + str(e))

	if domain == env["PRIMARY_HOSTNAME"]:
		check_primary_hostname_dns(domain, env, output, dns_domains,
								dns_zonefiles)

	if domain in dns_domains:
		check_dns_zone(domain, env, output, dns_zonefiles)

	if domain in mail_domains:
		check_mail_domain(domain, env, output)

	if domain in web_domains:
		check_web_domain(domain, rounded_time, ssl_certificates, env, output)

	if domain in dns_domains:
		check_dns_zone_suggestions(domain, env, output, dns_zonefiles,
								domains_with_a_records)

	# Check auto-configured subdomains. See run_domain_checks.
	# Skip mta-sts because we check the policy directly.
	for label in ("www", "autoconfig", "autodiscover", "mta-sts",
				"openpgpkey"):
		subdomain = label + "." + domain
		if subdomain in web_domains or subdomain in mail_domains:
			# Run checks.
			subdomain_output = run_domain_checks_on_domain(
				subdomain, rounded_time, env, dns_domains, dns_zonefiles,
				mail_domains, web_domains, domains_with_a_records)

			# Prepend the domain name to the start of each check line, and then add to the
			# checks for this domain.
			for attr, args, kwargs in subdomain_output[1].buf:
				if attr == "add_heading":
					# Drop the heading, but use its text as the subdomain name in
					# each line since it is in Unicode form.
					subdomain = args[0]
					continue
				if len(args) == 1 and isinstance(args[0], str):
					args = [subdomain + ": " + args[0]]
				getattr(output, attr)(*args, **kwargs)

	return (domain, output)


def check_primary_hostname_dns(domain, env, output, dns_domains,
							dns_zonefiles):
	# If a DS record is set on the zone containing this domain, check DNSSEC now.
	has_dnssec = False
	for zone in dns_domains:
		if zone == domain or domain.endswith("." + zone):
			if query_dns(zone, "DS", nxdomain=None) is not None:
				has_dnssec = True
				check_dnssec(zone,
							env,
							output,
							dns_zonefiles,
							is_checking_primary=True)

	ip = query_dns(domain, "A")
	ns_ips = query_dns("ns1." + domain, "A") + '/' + \
			query_dns("ns2." + domain, "A")
	my_ips = env['PUBLIC_IP'] + \
			((" / "+env['PUBLIC_IPV6']) if env.get("PUBLIC_IPV6") else "")

	# Check that the ns1/ns2 hostnames resolve to A records. This information probably
	# comes from the TLD since the information is set at the registrar as glue records.
	# We're probably not actually checking that here but instead checking that we, as
	# the nameserver, are reporting the right info --- but if the glue is incorrect this
	# will probably fail.
	if ns_ips == env['PUBLIC_IP'] + '/' + env['PUBLIC_IP']:
		output.print_ok(
			"Nameserver glue records are correct at registrar. [ns1/ns2.%s ↦ %s]"
			% (env['PRIMARY_HOSTNAME'], env['PUBLIC_IP']))

	elif ip == env['PUBLIC_IP']:
		# The NS records are not what we expect, but the domain resolves correctly, so
		# the user may have set up external DNS. List this discrepancy as a warning.
		output.print_warning(
			"""Nameserver glue records (ns1.%s and ns2.%s) should be configured at your domain name
			registrar as having the IP address of this box (%s). They currently report addresses of %s. If you have set up External DNS, this may be OK."""
			% (env['PRIMARY_HOSTNAME'], env['PRIMARY_HOSTNAME'],
			env['PUBLIC_IP'], ns_ips))

	else:
		output.print_error(
			"""Nameserver glue records are incorrect. The ns1.%s and ns2.%s nameservers must be configured at your domain name
			registrar as having the IP address %s. They currently report addresses of %s. It may take several hours for
			public DNS to update after a change.""" %
			(env['PRIMARY_HOSTNAME'], env['PRIMARY_HOSTNAME'],
			env['PUBLIC_IP'], ns_ips))

	# Check that PRIMARY_HOSTNAME resolves to PUBLIC_IP[V6] in public DNS.
	ipv6 = query_dns(domain, "AAAA") if env.get("PUBLIC_IPV6") else None
	if ip == env['PUBLIC_IP'] and not (ipv6 and env['PUBLIC_IPV6'] and ipv6 !=
									normalize_ip(env['PUBLIC_IPV6'])):
		output.print_ok("Domain resolves to box's IP address. [%s ↦ %s]" %
						(env['PRIMARY_HOSTNAME'], my_ips))
	else:
		output.print_error(
			"""This domain must resolve to your box's IP address (%s) in public DNS but it currently resolves
			to %s. It may take several hours for public DNS to update after a change. This problem may result from other
			issues listed above.""" % (my_ips, ip +
							((" / " + ipv6) if ipv6 is not None else "")))

	# Check reverse DNS matches the PRIMARY_HOSTNAME. Note that it might not be
	# a DNS zone if it is a subdomain of another domain we have a zone for.
	existing_rdns_v4 = query_dns(
		dns.reversename.from_address(env['PUBLIC_IP']), "PTR")
	existing_rdns_v6 = query_dns(
		dns.reversename.from_address(env['PUBLIC_IPV6']),
		"PTR") if env.get("PUBLIC_IPV6") else None
	if existing_rdns_v4 == domain and existing_rdns_v6 in (None, domain):
		output.print_ok("Reverse DNS is set correctly at ISP. [%s ↦ %s]" %
						(my_ips, env['PRIMARY_HOSTNAME']))
	elif existing_rdns_v4 == existing_rdns_v6 or existing_rdns_v6 is None:
		output.print_error(
			"""Your box's reverse DNS is currently %s, but it should be %s. Your ISP or cloud provider will have instructions
			on setting up reverse DNS for your box.""" % (existing_rdns_v4, domain))
	else:
		output.print_error(
			"""Your box's reverse DNS is currently %s (IPv4) and %s (IPv6), but it should be %s. Your ISP or cloud provider will have instructions
			on setting up reverse DNS for your box.""" %
			(existing_rdns_v4, existing_rdns_v6, domain))

	# Check the TLSA record.
	tlsa_qname = "_25._tcp." + domain
	tlsa25 = query_dns(tlsa_qname, "TLSA", nxdomain=None)
	tlsa25_expected = build_tlsa_record(env)
	if tlsa25 == tlsa25_expected:
		output.print_ok(
			"""The DANE TLSA record for incoming mail is correct (%s).""" %
			tlsa_qname, )
	elif tlsa25 is None:
		if has_dnssec:
			# Omit a warning about it not being set if DNSSEC isn't enabled,
			# since TLSA shouldn't be used without DNSSEC.
			output.print_warning(
				"""The DANE TLSA record for incoming mail is not set. This is optional."""
			)
	else:
		output.print_error(
			"""The DANE TLSA record for incoming mail (%s) is not correct. It is '%s' but it should be '%s'.
			It may take several hours for public DNS to update after a change.""" %
			(tlsa_qname, tlsa25, tlsa25_expected))

	# Check that the hostmaster@ email address exists.
	check_alias_exists("Hostmaster contact address", "hostmaster@" + domain,
					env, output)


def check_alias_exists(alias_name, alias, env, output):
	mail_aliases = dict([(address, receivers)
						for address, receivers, *_ in get_mail_aliases(env)])
	if alias in mail_aliases:
		if mail_aliases[alias]:
			output.print_ok("%s exists as a mail alias. [%s ↦ %s]" %
							(alias_name, alias, mail_aliases[alias]))
		else:
			output.print_error(
				"""You must set the destination of the mail alias for %s to direct email to you or another administrator."""
				% alias)
	else:
		output.print_error(
			"""You must add a mail alias for %s which directs email to you or another administrator."""
			% alias)


def check_dns_zone(domain, env, output, dns_zonefiles):
	# If a DS record is set at the registrar, check DNSSEC first because it will affect the NS query.
	# If it is not set, we suggest it last.
	if query_dns(domain, "DS", nxdomain=None) is not None:
		check_dnssec(domain, env, output, dns_zonefiles)

	# We provide a DNS zone for the domain. It should have NS records set up
	# at the domain name's registrar pointing to this box. The secondary DNS
	# server may be customized.
	# (I'm not sure whether this necessarily tests the TLD's configuration,
	# as it should, or if one successful NS line at the TLD will result in
	# this query being answered by the box, which would mean the test is only
	# half working.)

	# generator => list so we can reuse it
	custom_dns_records = list(get_custom_dns_config(env))
	correct_ip = "; ".join(
		sorted(get_custom_dns_records(custom_dns_records, domain,
									"A"))) or env['PUBLIC_IP']
	custom_secondary_ns = get_secondary_dns(custom_dns_records, mode="NS")
	secondary_ns = custom_secondary_ns or ["ns2." + env['PRIMARY_HOSTNAME']]

	existing_ns = query_dns(domain, "NS")
	correct_ns = "; ".join(
		sorted(["ns1." + env['PRIMARY_HOSTNAME']] + secondary_ns))
	ip = query_dns(domain, "A")

	probably_external_dns = False

	if existing_ns.lower() == correct_ns.lower():
		output.print_ok("Nameservers are set correctly at registrar. [%s]" %
						correct_ns)
	elif ip == correct_ip:
		# The domain resolves correctly, so maybe the user is using External DNS.
		output.print_warning(
			"""The nameservers set on this domain at your domain name registrar should be %s. They are currently %s.
			If you are using External DNS, this may be OK.""" %
			(correct_ns, existing_ns))
		probably_external_dns = True
	else:
		output.print_error(
			"""The nameservers set on this domain are incorrect. They are currently %s. Use your domain name registrar's
			control panel to set the nameservers to %s.""" % (existing_ns, correct_ns))

	# Check that each custom secondary nameserver resolves the IP address.

	if custom_secondary_ns and not probably_external_dns:
		for ns in custom_secondary_ns:
			# We must first resolve the nameserver to an IP address so we can query it.
			ns_ips = query_dns(ns, "A")
<<<<<<< HEAD
			if not ns_ips:
				output.print_error(
					"Secondary nameserver %s is not valid (it doesn't resolve to an IP address)."
					% ns)
=======
			if not ns_ips or ns_ips in {'[Not Set]', '[timeout]'}:
				output.print_error("Secondary nameserver %s is not valid (it doesn't resolve to an IP address)." % ns)
>>>>>>> 6f944122
				continue
			# Choose the first IP if nameserver returns multiple
			ns_ip = ns_ips.split('; ')[0]

			# Now query it to see what it says about this domain.
			ip = query_dns(domain, "A", at=ns_ip, nxdomain=None)
			if ip == correct_ip:
				output.print_ok(
					"Secondary nameserver %s resolved the domain correctly." %
					ns)
			elif ip is None:
				output.print_error(
					"Secondary nameserver %s is not configured to resolve this domain."
					% ns)
			else:
				output.print_error(
					"Secondary nameserver %s is not configured correctly. (It resolved this domain as %s. It should be %s.)"
					% (ns, ip, correct_ip))


def check_dns_zone_suggestions(domain, env, output, dns_zonefiles,
							domains_with_a_records):
	# Warn if a custom DNS record is preventing this or the automatic www redirect from
	# being served.
	if domain in domains_with_a_records:
		output.print_na(
			"""Web has been disabled for this domain because you have set a custom DNS record."""
		)
	if "www." + domain in domains_with_a_records:
		output.print_na(
			"""A redirect from 'www.%s' has been disabled for this domain because you have set a custom DNS record on the www subdomain."""
			% domain)

	# Since DNSSEC is optional, if a DS record is NOT set at the registrar suggest it.
	# (If it was set, we did the check earlier.)
	if query_dns(domain, "DS", nxdomain=None) is None:
		check_dnssec(domain, env, output, dns_zonefiles)


def check_dnssec(domain,
				env,
				output,
				dns_zonefiles,
				is_checking_primary=False):
	# See if the domain has a DS record set at the registrar. The DS record must
	# match one of the keys that we've used to sign the zone. It may use one of
	# several hashing algorithms. We've pre-generated all possible valid DS
	# records, although some will be preferred.

	alg_name_map = {
		'7': 'RSASHA1-NSEC3-SHA1',
		'8': 'RSASHA256',
		'13': 'ECDSAP256SHA256'
	}
	digalg_name_map = {'1': 'SHA-1', '2': 'SHA-256', '4': 'SHA-384'}

	# Read in the pre-generated DS records
	expected_ds_records = {}
	ds_file = '/etc/nsd/zones/' + dns_zonefiles[domain] + '.ds'
	if not os.path.exists(ds_file):
		return  # Domain is in our database but DNS has not yet been updated.
	with open(ds_file) as f:
		for rr_ds in f:
			rr_ds = rr_ds.rstrip()
			ds_keytag, ds_alg, ds_digalg, ds_digest = rr_ds.split(
				"\t")[4].split(" ")

			# Some registrars may want the public key so they can compute the digest. The DS
			# record that we suggest using is for the KSK (and that's how the DS records were generated).
			# We'll also give the nice name for the key algorithm.
<<<<<<< HEAD
			dnssec_keys = load_env_vars_from_file(
				os.path.join(env['STORAGE_ROOT'],
							'dns/dnssec/%s.conf' % alg_name_map[ds_alg]))
			dnsssec_pubkey = open(
				os.path.join(env['STORAGE_ROOT'],
							'dns/dnssec/' + dnssec_keys['KSK'] +
							'.key')).read().split("\t")[3].split(" ")[3]

			expected_ds_records[(ds_keytag, ds_alg, ds_digalg, ds_digest)] = {
=======
			dnssec_keys = load_env_vars_from_file(os.path.join(env['STORAGE_ROOT'], 'dns/dnssec/%s.conf' % alg_name_map[ds_alg]))
			with open(os.path.join(env['STORAGE_ROOT'], 'dns/dnssec/' + dnssec_keys['KSK'] + '.key'), 'r') as f:
				dnsssec_pubkey = f.read().split("\t")[3].split(" ")[3]

			expected_ds_records[ (ds_keytag, ds_alg, ds_digalg, ds_digest) ] = {
>>>>>>> 6f944122
				"record": rr_ds,
				"keytag": ds_keytag,
				"alg": ds_alg,
				"alg_name": alg_name_map[ds_alg],
				"digalg": ds_digalg,
				"digalg_name": digalg_name_map[ds_digalg],
				"digest": ds_digest,
				"pubkey": dnsssec_pubkey,
			}

	# Query public DNS for the DS record at the registrar.
	ds = query_dns(domain, "DS", nxdomain=None, as_list=True)
	if ds is None or isinstance(ds, str):
		ds = []

	# There may be more that one record, so we get the result as a list.
	# Filter out records that don't look valid, just in case, and split
	# each record on spaces.
	ds = [
		tuple(str(rr).split(" ")) for rr in ds if len(str(rr).split(" ")) == 4
	]

	if len(ds) == 0:
		output.print_warning(
			"""This domain's DNSSEC DS record is not set. The DS record is optional. The DS record activates DNSSEC. See below for instructions."""
		)
	else:
		matched_ds = set(ds) & set(expected_ds_records)
		if matched_ds:
			# At least one DS record matches one that corresponds with one of the ways we signed
			# the zone, so it is valid.
			#
			# But it may not be preferred. Only algorithm 13 is preferred. Warn if any of the
			# matched zones uses a different algorithm.
			# all are alg 13 and digest type 2 or 4
			if set(r[1] for r in matched_ds) == {
				'13'
			} and set(r[2] for r in matched_ds) <= {'2', '4'}:
				output.print_ok(
					"DNSSEC 'DS' record is set correctly at registrar.")
				return
			# some but not all are alg 13
			elif len([
				r for r in matched_ds if r[1] == '13' and r[2] in ('2', '4')
			]) > 0:
				output.print_ok(
					"DNSSEC 'DS' record is set correctly at registrar. (Records using algorithm other than ECDSAP256SHA256 and digest types other than SHA-256/384 should be removed.)"
				)
				return
			else:  # no record uses alg 13
				output.print_warning(
					"""DNSSEC 'DS' record set at registrar is valid but should be updated to ECDSAP256SHA256 and SHA-256 (see below).
				IMPORTANT: Do not delete existing DNSSEC 'DS' records for this domain until confirmation that the new DNSSEC 'DS' record
				for this domain is valid.""")
		else:
			if is_checking_primary:
				output.print_error(
					"""The DNSSEC 'DS' record for %s is incorrect. See further details below."""
					% domain)
				return
			output.print_error(
				"""This domain's DNSSEC DS record is incorrect. The chain of trust is broken between the public DNS system
				and this machine's DNS server. It may take several hours for public DNS to update after a change. If you did not recently
				make a change, you must resolve this immediately (see below).""")

	output.print_line(
		"""Follow the instructions provided by your domain name registrar to set a DS record.
		Registrars support different sorts of DS records. Use the first option that works:"""
	)
	preferred_ds_order = [
		(7, 2), (8, 4), (13, 4), (8, 2), (13, 2)
	]  # low to high, see https://github.com/mail-in-a-box/mailinabox/issues/1998

	def preferred_ds_order_func(ds_suggestion):
		k = (int(ds_suggestion['alg']), int(ds_suggestion['digalg']))
		if k in preferred_ds_order:
			return preferred_ds_order.index(k)
		return -1  # index before first item

	output.print_line("")
	for i, ds_suggestion in enumerate(
		sorted(expected_ds_records.values(),
			key=preferred_ds_order_func,
			reverse=True)):
		if preferred_ds_order_func(ds_suggestion) == -1:
			continue  # don't offer record types that the RFC says we must not offer
		output.print_line("")
		output.print_line("Option " + str(i + 1) + ":")
		output.print_line("----------")
		output.print_line("Key Tag: " + ds_suggestion['keytag'])
		output.print_line("Key Flags: KSK / 257")
		output.print_line("Algorithm: %s / %s" %
						(ds_suggestion['alg'], ds_suggestion['alg_name']))
		output.print_line(
			"Digest Type: %s / %s" %
			(ds_suggestion['digalg'], ds_suggestion['digalg_name']))
		output.print_line("Digest: " + ds_suggestion['digest'])
		output.print_line("Public Key: ")
		output.print_line(ds_suggestion['pubkey'], monospace=True)
		output.print_line("")
		output.print_line("Bulk/Record Format:")
		output.print_line(ds_suggestion['record'], monospace=True)
	if len(ds) > 0:
		output.print_line("")
		output.print_line("The DS record is currently set to:")
		for rr in sorted(ds):
			output.print_line("Key Tag: {0}, Algorithm: {1}, Digest Type: {2}, Digest: {3}".format(*rr))

def check_mail_domain(domain, env, output):
	# Check the MX record.

	recommended_mx = "10 " + env['PRIMARY_HOSTNAME']
	mx = query_dns(domain, "MX", nxdomain=None)

	if mx is None:
		mxhost = None
	elif mx == "[timeout]":
		mxhost = None
	else:
		# query_dns returns a semicolon-delimited list
		# of priority-host pairs.
		mxhost = mx.split('; ')[0].split(' ')[1]

	if mxhost == None:
		# A missing MX record is okay on the primary hostname because
		# the primary hostname's A record (the MX fallback) is... itself,
		# which is what we want the MX to be.
		if domain == env['PRIMARY_HOSTNAME']:
			output.print_ok(
				"Domain's email is directed to this domain. [%s has no MX record, which is ok]"
				% (domain, ))

		# And a missing MX record is okay on other domains if the A record
		# matches the A record of the PRIMARY_HOSTNAME. Actually this will
		# probably confuse DANE TLSA, but we'll let that slide for now.
		else:
			domain_a = query_dns(domain, "A", nxdomain=None)
			primary_a = query_dns(env['PRIMARY_HOSTNAME'], "A", nxdomain=None)
			if domain_a != None and domain_a == primary_a:
				output.print_ok(
					"Domain's email is directed to this domain. [%s has no MX record but its A record is OK]"
					% (domain, ))
			else:
				output.print_error(
					"""This domain's DNS MX record is not set. It should be '%s'. Mail will not
					be delivered to this box. It may take several hours for public DNS to update after a
					change. This problem may result from other issues listed here.""" %
					(recommended_mx, ))

	elif mxhost == env['PRIMARY_HOSTNAME']:
		good_news = "Domain's email is directed to this domain. [%s ↦ %s]" % (
			domain, mx)
		if mx != recommended_mx:
			good_news += "  This configuration is non-standard.  The recommended configuration is '%s'." % (
				recommended_mx, )
		output.print_ok(good_news)

		# Check MTA-STS policy.
		loop = asyncio.new_event_loop()
		sts_resolver = postfix_mta_sts_resolver.resolver.STSResolver(loop=loop)
		valid, policy = loop.run_until_complete(sts_resolver.resolve(domain))
		if valid == postfix_mta_sts_resolver.resolver.STSFetchResult.VALID:
			# policy[0] is the policyid
			if policy[1].get("mx") == [
				env['PRIMARY_HOSTNAME']
			] and policy[1].get("mode") == "enforce":
				output.print_ok("MTA-STS policy is present.")
			else:
				output.print_error(
					"MTA-STS policy is present but has unexpected settings. [{}]"
					.format(policy[1]))
		else:
			output.print_error("MTA-STS policy is missing: {}".format(valid))

	else:
		output.print_error(
			"""This domain's DNS MX record is incorrect. It is currently set to '%s' but should be '%s'. Mail will not
			be delivered to this box. It may take several hours for public DNS to update after a change. This problem may result from
			other issues listed here.""" % (mx, recommended_mx))

	# Check that the postmaster@ email address exists. Not required if the domain has a
	# catch-all address or domain alias.
	if "@" + domain not in [address for address, *_ in get_mail_aliases(env)]:
		check_alias_exists("Postmaster contact address",
						"postmaster@" + domain, env, output)

	# Stop if the domain is listed in the Spamhaus Domain Block List.
	# The user might have chosen a domain that was previously in use by a spammer
	# and will not be able to reliably send mail.
	dbl = query_dns(domain + '.dbl.spamhaus.org', "A", nxdomain=None)
	if dbl is None:
		output.print_ok("Domain is not blacklisted by dbl.spamhaus.org.")
	elif dbl == "[timeout]":
<<<<<<< HEAD
		output.print_warning(
			"Connection to dbl.spamhaus.org timed out. We could not determine whether the domain {} is blacklisted. Please try again later."
			.format(domain))
=======
		output.print_warning("Connection to dbl.spamhaus.org timed out. We could not determine whether the domain {} is blacklisted. Please try again later.".format(domain))
	elif dbl == "[Not Set]":
		output.print_warning("Could not connect to dbl.spamhaus.org. We could not determine whether the domain {} is blacklisted. Please try again later.".format(domain))
>>>>>>> 6f944122
	else:
		output.print_error(
			"""This domain is listed in the Spamhaus Domain Block List (code %s),
			which may prevent recipients from receiving your mail.
			See http://www.spamhaus.org/dbl/ and http://www.spamhaus.org/query/domain/%s."""
			% (dbl, domain))


def check_web_domain(domain, rounded_time, ssl_certificates, env, output):
	# See if the domain's A record resolves to our PUBLIC_IP. This is already checked
	# for PRIMARY_HOSTNAME, for which it is required for mail specifically. For it and
	# other domains, it is required to access its website.
	if domain != env['PRIMARY_HOSTNAME']:
		ok_values = []
		for (rtype, expected) in (("A", env['PUBLIC_IP']),
								("AAAA", env.get('PUBLIC_IPV6'))):
			if not expected:
				continue  # IPv6 is not configured
			value = query_dns(domain, rtype)
			if value == normalize_ip(expected):
				ok_values.append(value)
			else:
				output.print_error(
					"""This domain should resolve to your box's IP address (%s %s) if you would like the box to serve
					webmail or a website on this domain. The domain currently resolves to %s in public DNS. It may take several hours for
					public DNS to update after a change. This problem may result from other issues listed here."""
					% (rtype, expected, value))
				return

		# If both A and AAAA are correct...
		output.print_ok("Domain resolves to this box's IP address. [%s ↦ %s]" %
						(domain, '; '.join(ok_values)))

	# We need a TLS certificate for PRIMARY_HOSTNAME because that's where the
	# user will log in with IMAP or webmail. Any other domain we serve a
	# website for also needs a signed certificate.
	check_ssl_cert(domain, rounded_time, ssl_certificates, env, output)


def query_dns(qname, rtype, nxdomain='[Not Set]', at=None, as_list=False):
	# Make the qname absolute by appending a period. Without this, dns.resolver.query
	# will fall back a failed lookup to a second query with this machine's hostname
	# appended. This has been causing some false-positive Spamhaus reports. The
	# reverse DNS lookup will pass a dns.name.Name instance which is already
	# absolute so we should not modify that.
	if isinstance(qname, str):
		qname += "."

	# Use the default nameservers (as defined by the system, which is our locally
	# running bind server), or if the 'at' argument is specified, use that host
	# as the nameserver.
	resolver = dns.resolver.get_default_resolver()
	
	# Make sure at is not a string that cannot be used as a nameserver
	if at and at not in {'[Not set]', '[timeout]'}:
		resolver = dns.resolver.Resolver()
		resolver.nameservers = [at]

	# Set a timeout so that a non-responsive server doesn't hold us back.
	resolver.timeout = 5
	# The number of seconds to spend trying to get an answer to the question. If the
	# lifetime expires a dns.exception.Timeout exception will be raised.
	resolver.lifetime = 5

	# Do the query.
	try:
		response = resolver.resolve(qname, rtype)
	except (dns.resolver.NoNameservers, dns.resolver.NXDOMAIN, dns.resolver.NoAnswer):
		# Host did not have an answer for this query; not sure what the
		# difference is between the two exceptions.
		return nxdomain
	except dns.exception.Timeout:
		return "[timeout]"

	# Normalize IP addresses. IP address --- especially IPv6 addresses --- can
	# be expressed in equivalent string forms. Canonicalize the form before
	# returning them. The caller should normalize any IP addresses the result
	# of this method is compared with.
	if rtype in ("A", "AAAA"):
		response = [normalize_ip(str(r)) for r in response]

	if as_list:
		return response

	# There may be multiple answers; concatenate the response. Remove trailing
	# periods from responses since that's how qnames are encoded in DNS but is
	# confusing for us. The order of the answers doesn't matter, so sort so we
	# can compare to a well known order.
	return "; ".join(sorted(str(r).rstrip('.') for r in response))


def check_ssl_cert(domain, rounded_time, ssl_certificates, env, output):
	# Check that TLS certificate is signed.

	# Skip the check if the A record is not pointed here.
	if query_dns(domain, "A", None) not in (env['PUBLIC_IP'], None):
		return

	# Where is the certificate file stored?
	tls_cert = get_domain_ssl_files(domain,
									ssl_certificates,
									env,
									allow_missing_cert=True)
	if tls_cert is None:
		output.print_warning(
			"""No TLS (SSL) certificate is installed for this domain. Visitors to a website on
			this domain will get a security warning. If you are not serving a website on this domain, you do
			not need to take any action. Use the TLS Certificates page in the control panel to install a
			TLS certificate.""")
		return

	# Check that the certificate is good.

	cert_status, cert_status_details = check_certificate(
		domain,
		tls_cert["certificate"],
		tls_cert["private-key"],
		rounded_time=rounded_time)

	if cert_status == "OK":
		# The certificate is ok. The details has expiry info.
		output.print_ok("TLS (SSL) certificate is signed & valid. " +
						cert_status_details)

	elif cert_status == "SELF-SIGNED":
		# Offer instructions for purchasing a signed certificate.
		if domain == env['PRIMARY_HOSTNAME']:
			output.print_error(
				"""The TLS (SSL) certificate for this domain is currently self-signed. You will get a security
			warning when you check or send email and when visiting this domain in a web browser (for webmail or
			static site hosting).""")
		else:
			output.print_error(
				"""The TLS (SSL) certificate for this domain is self-signed."""
			)

	else:
		output.print_error("The TLS (SSL) certificate has a problem: " +
						cert_status)
		if cert_status_details:
			output.print_line("")
			output.print_line(cert_status_details)
			output.print_line("")


_apt_updates = None


def list_apt_updates(apt_update=True):
	# See if we have this information cached recently.
	# Keep the information for 8 hours.
	global _apt_updates
	if _apt_updates is not None and _apt_updates[0] > datetime.datetime.now(
	) - datetime.timedelta(hours=8):
		return _apt_updates[1]

	# Run apt-get update to refresh package list. This should be running daily
	# anyway, so on the status checks page don't do this because it is slow.
	if apt_update:
		shell("check_call", ["/usr/bin/apt-get", "-qq", "update"])

	# Run apt-get upgrade in simulate mode to get a list of what
	# it would do.
	simulated_install = shell("check_output",
							["/usr/bin/apt-get", "-qq", "-s", "upgrade"])
	pkgs = []
	for line in simulated_install.split('\n'):
		if line.strip() == "":
			continue
		if re.match(r'^Conf .*', line):
			# remove these lines, not informative
			continue
		m = re.match(r'^Inst (.*) \[(.*)\] \((\S*)', line)
		if m:
			pkgs.append({
				"package": m.group(1).strip(),
				"version": m.group(3).strip(),
				"current_version": m.group(2).strip()
			})
		else:
			continue
			# TODO: Check whether this is actually an issue or not
			# pkgs.append({
			#	"package": "[" + line.strip() + "]",
			#	"version": "",
			#	"current_version": ""
			# })

	# Cache for future requests.
	_apt_updates = (datetime.datetime.now(), pkgs)

	return pkgs


def what_version_is_this(env):
	# This function runs `git describe --abbrev=0` on the Mail-in-a-Box installation directory.
	# Git may not be installed and Mail-in-a-Box may not have been cloned from github,
	# so this function may raise all sorts of exceptions.
	miab_dir = os.path.dirname(os.path.dirname(os.path.abspath(__file__)))
	tag = shell("check_output",
				["/usr/bin/git", "describe", "--tags", "--abbrev=0"],
				env={
					"GIT_DIR": os.path.join(miab_dir, '.git')
				}).strip()
	return tag


def get_latest_miab_version():
	# This pings https://power-mailinabox.net/setup.sh and extracts the tag named in
	# the script to determine the current product version.
	from urllib.request import urlopen, HTTPError, URLError
	from socket import timeout

	try:
		return re.search(
			b'TAG=(.*)',
			urlopen(
				"https://power-mailinabox.net/setup.sh",
				timeout=5).read()).group(1).decode("utf8")
	except (HTTPError, URLError, timeout):
		return None


def check_miab_version(env, output):
	config = load_settings(env)

	try:
		this_ver = what_version_is_this(env)
	except:
		this_ver = "Unknown"

	if config.get("privacy", True):
		output.print_na(
			"You are running version Mail-in-a-Box %s. Mail-in-a-Box version check disabled by privacy setting."
			% this_ver)
	else:
		latest_ver = get_latest_miab_version()

		if this_ver == latest_ver:
			output.print_ok(
				"Mail-in-a-Box is up to date. You are running version %s." %
				this_ver)
		elif latest_ver is None:
			output.print_error(
				"Latest Mail-in-a-Box version could not be determined. You are running version %s."
				% this_ver)
		else:
			output.print_error(
				"A new version of Mail-in-a-Box is available. You are running version %s. The latest version is %s. For upgrade instructions, visit https://power-mailinabox.net"
				% (this_ver, latest_ver))


def run_and_output_changes(env, pool):
	import json
	from difflib import SequenceMatcher

	out = ConsoleOutput()

	# Run status checks.
	cur = BufferedOutput()
	run_checks(True, env, cur, pool)

	# Load previously saved status checks.
	cache_fn = "/var/cache/mailinabox/status_checks.json"
	if os.path.exists(cache_fn):
		with open(cache_fn, 'r') as f:
			prev = json.load(f)

		# Group the serial output into categories by the headings.
		def group_by_heading(lines):
			from collections import OrderedDict
			ret = OrderedDict()
			k = []
			ret["No Category"] = k
			for line_type, line_args, line_kwargs in lines:
				if line_type == "add_heading":
					k = []
					ret[line_args[0]] = k
				else:
					k.append((line_type, line_args, line_kwargs))
			return ret

		prev_status = group_by_heading(prev)
		cur_status = group_by_heading(cur.buf)

		# Compare the previous to the current status checks
		# category by category.
		for category, cur_lines in cur_status.items():
			if category not in prev_status:
				out.add_heading(category + " -- Added")
				BufferedOutput(with_lines=cur_lines).playback(out)
			else:
				# Actual comparison starts here...
				prev_lines = prev_status[category]

				def stringify(lines):
					return [json.dumps(line) for line in lines]

				diff = SequenceMatcher(None, stringify(prev_lines),
									stringify(cur_lines)).get_opcodes()
				for op, i1, i2, j1, j2 in diff:
					if op == "replace":
						out.add_heading(category + " -- Previously:")
					elif op == "delete":
						out.add_heading(category + " -- Removed")
					if op in ("replace", "delete"):
						BufferedOutput(
							with_lines=prev_lines[i1:i2]).playback(out)

					if op == "replace":
						out.add_heading(category + " -- Currently:")
					elif op == "insert":
						out.add_heading(category + " -- Added")
					if op in ("replace", "insert"):
						BufferedOutput(
							with_lines=cur_lines[j1:j2]).playback(out)

		for category, prev_lines in prev_status.items():
			if category not in cur_status:
				out.add_heading(category)
				out.print_warning("This section was removed.")

	# Store the current status checks output for next time.
	os.makedirs(os.path.dirname(cache_fn), exist_ok=True)
	with open(cache_fn, "w") as f:
		json.dump(cur.buf, f, indent=True)


def normalize_ip(ip):
	# Use ipaddress module to normalize the IPv6 notation and
	# ensure we are matching IPv6 addresses written in different
	# representations according to rfc5952.
	import ipaddress
	try:
		return str(ipaddress.ip_address(ip))
	except:
		return ip


class FileOutput:

	def __init__(self, buf, width):
		self.buf = buf
		self.width = width

	def add_heading(self, heading):
		print(file=self.buf)
		print(heading, file=self.buf)
		print("=" * len(heading), file=self.buf)

	def print_ok(self, message):
		self.print_block(message, first_line="✓  ")

	def print_error(self, message):
		self.print_block(message, first_line="✖  ")

	def print_warning(self, message):
		self.print_block(message, first_line="?  ")

	def print_na(self, message):
		self.print_block(message, first_line="-  ")

	def print_block(self, message, first_line="   "):
		print(first_line, end='', file=self.buf)
		message = re.sub("\n\s*", " ", message)
		words = re.split("(\s+)", message)
		linelen = 0
		for w in words:
			if self.width and (linelen + len(w) >
							self.width - 1 - len(first_line)):
				print(file=self.buf)
				print("   ", end="", file=self.buf)
				linelen = 0
			if linelen == 0 and w.strip() == "":
				continue
			print(w, end="", file=self.buf)
			linelen += len(w)
		print(file=self.buf)

	def print_line(self, message, monospace=False):
		for line in message.split("\n"):
			self.print_block(line)


class ConsoleOutput(FileOutput):

	def __init__(self):
		self.buf = sys.stdout

		# Do nice line-wrapping according to the size of the terminal.
		# The 'stty' program queries standard input for terminal information.
		if sys.stdin.isatty():
			try:
				self.width = int(
					shell('check_output', ['stty', 'size']).split()[1])
			except:
				self.width = 76

		else:
			# However if standard input is not a terminal, we would get
			# "stty: standard input: Inappropriate ioctl for device". So
			# we test with sys.stdin.isatty first, and if it is not a
			# terminal don't do any line wrapping. When this script is
			# run from cron, or if stdin has been redirected, this happens.
			self.width = None


class BufferedOutput:
	# Record all of the instance method calls so we can play them back later.
	def __init__(self, with_lines=None):
		self.buf = [] if not with_lines else with_lines

	def __getattr__(self, attr):
		if attr not in ("add_heading", "print_ok", "print_error",
						"print_warning", "print_na", "print_block",
						"print_line"):
			raise AttributeError
		# Return a function that just records the call & arguments to our buffer.

		def w(*args, **kwargs):
			self.buf.append((attr, args, kwargs))

		return w

	def playback(self, output):
		for attr, args, kwargs in self.buf:
			getattr(output, attr)(*args, **kwargs)


if __name__ == "__main__":
	from utils import load_environment

	env = load_environment()

	if len(sys.argv) == 1:
		with multiprocessing.pool.Pool(processes=10) as pool:
			run_checks(False, env, ConsoleOutput(), pool)

	elif sys.argv[1] == "--show-changes":
		with multiprocessing.pool.Pool(processes=10) as pool:
			run_and_output_changes(env, pool)

	elif sys.argv[1] == "--check-primary-hostname":
		# See if the primary hostname appears resolvable and has a signed certificate.
		domain = env['PRIMARY_HOSTNAME']
		if query_dns(domain, "A") != env['PUBLIC_IP']:
			sys.exit(1)
		ssl_certificates = get_ssl_certificates(env)
		tls_cert = get_domain_ssl_files(domain, ssl_certificates, env)
		if not os.path.exists(tls_cert["certificate"]):
			sys.exit(1)
		cert_status, cert_status_details = check_certificate(
			domain,
			tls_cert["certificate"],
			tls_cert["private-key"],
			warn_if_expiring_soon=False)
		if cert_status != "OK":
			sys.exit(1)
		sys.exit(0)

	elif sys.argv[1] == "--version":
		print(what_version_is_this(env))

	elif sys.argv[1] == "--only":
		with multiprocessing.pool.Pool(processes=10) as pool:
			run_checks(False,
					env,
					ConsoleOutput(),
					pool,
					domains_to_check=sys.argv[2:])<|MERGE_RESOLUTION|>--- conflicted
+++ resolved
@@ -533,15 +533,9 @@
 	if zen is None:
 		output.print_ok("IP address is not blacklisted by zen.spamhaus.org.")
 	elif zen == "[timeout]":
-<<<<<<< HEAD
-		output.print_warning(
-			"Connection to zen.spamhaus.org timed out. We could not determine whether your server's IP address is blacklisted. Please try again later."
-		)
-=======
 		output.print_warning("Connection to zen.spamhaus.org timed out. We could not determine whether your server's IP address is blacklisted. Please try again later.")
 	elif zen == "[Not Set]":
 		output.print_warning("Could not connect to zen.spamhaus.org. We could not determine whether your server's IP address is blacklisted. Please try again later.")
->>>>>>> 6f944122
 	else:
 		output.print_error(
 			"""The IP address of this machine %s is listed in the Spamhaus Block List (code %s),
@@ -947,15 +941,8 @@
 		for ns in custom_secondary_ns:
 			# We must first resolve the nameserver to an IP address so we can query it.
 			ns_ips = query_dns(ns, "A")
-<<<<<<< HEAD
-			if not ns_ips:
-				output.print_error(
-					"Secondary nameserver %s is not valid (it doesn't resolve to an IP address)."
-					% ns)
-=======
 			if not ns_ips or ns_ips in {'[Not Set]', '[timeout]'}:
 				output.print_error("Secondary nameserver %s is not valid (it doesn't resolve to an IP address)." % ns)
->>>>>>> 6f944122
 				continue
 			# Choose the first IP if nameserver returns multiple
 			ns_ip = ns_ips.split('; ')[0]
@@ -1026,23 +1013,11 @@
 			# Some registrars may want the public key so they can compute the digest. The DS
 			# record that we suggest using is for the KSK (and that's how the DS records were generated).
 			# We'll also give the nice name for the key algorithm.
-<<<<<<< HEAD
-			dnssec_keys = load_env_vars_from_file(
-				os.path.join(env['STORAGE_ROOT'],
-							'dns/dnssec/%s.conf' % alg_name_map[ds_alg]))
-			dnsssec_pubkey = open(
-				os.path.join(env['STORAGE_ROOT'],
-							'dns/dnssec/' + dnssec_keys['KSK'] +
-							'.key')).read().split("\t")[3].split(" ")[3]
-
-			expected_ds_records[(ds_keytag, ds_alg, ds_digalg, ds_digest)] = {
-=======
 			dnssec_keys = load_env_vars_from_file(os.path.join(env['STORAGE_ROOT'], 'dns/dnssec/%s.conf' % alg_name_map[ds_alg]))
 			with open(os.path.join(env['STORAGE_ROOT'], 'dns/dnssec/' + dnssec_keys['KSK'] + '.key'), 'r') as f:
 				dnsssec_pubkey = f.read().split("\t")[3].split(" ")[3]
 
-			expected_ds_records[ (ds_keytag, ds_alg, ds_digalg, ds_digest) ] = {
->>>>>>> 6f944122
+			expected_ds_records[(ds_keytag, ds_alg, ds_digalg, ds_digest)] = {
 				"record": rr_ds,
 				"keytag": ds_keytag,
 				"alg": ds_alg,
@@ -1236,15 +1211,9 @@
 	if dbl is None:
 		output.print_ok("Domain is not blacklisted by dbl.spamhaus.org.")
 	elif dbl == "[timeout]":
-<<<<<<< HEAD
-		output.print_warning(
-			"Connection to dbl.spamhaus.org timed out. We could not determine whether the domain {} is blacklisted. Please try again later."
-			.format(domain))
-=======
 		output.print_warning("Connection to dbl.spamhaus.org timed out. We could not determine whether the domain {} is blacklisted. Please try again later.".format(domain))
 	elif dbl == "[Not Set]":
 		output.print_warning("Could not connect to dbl.spamhaus.org. We could not determine whether the domain {} is blacklisted. Please try again later.".format(domain))
->>>>>>> 6f944122
 	else:
 		output.print_error(
 			"""This domain is listed in the Spamhaus Domain Block List (code %s),
