--- conflicted
+++ resolved
@@ -228,13 +228,7 @@
 
 			# IPv4 ok but IPv6 failed. Try the PRIVATE_IPV6 address to see if the service is bound to the interface.
 			elif service["port"] != 53 and try_connect(env["PRIVATE_IPV6"]):
-<<<<<<< HEAD
-				output.print_error(
-					"%s is running (and available over IPv4 and the local IPv6 address), but it is not publicly accessible at %s:%d."
-					% (service['name'], env['PUBLIC_IP'], service['port']))
-=======
 				output.print_error("%s is running (and available over IPv4 and the local IPv6 address), but it is not publicly accessible at %s:%d." % (service['name'], env['PUBLIC_IPV6'], service['port']))
->>>>>>> ddf8e857
 			else:
 				output.print_error(
 					"%s is running and available over IPv4 but is not accessible over IPv6 at %s port %d."
@@ -387,8 +381,6 @@
 			disk_msg = "The disk has less than 15% free space."
 		output.print_error(disk_msg)
 
-<<<<<<< HEAD
-=======
 	# Check that there's only one duplicity cache. If there's more than one,
 	# it's probably no longer in use, and we can recommend clearing the cache
 	# to save space. The cache directory may not exist yet, which is OK.
@@ -400,7 +392,6 @@
 	if backup_cache_count > 1:
 		output.print_warning("The backup cache directory {} has more than one backup target cache. Consider clearing this directory to save disk space."
 			.format(backup_cache_path))
->>>>>>> ddf8e857
 
 def check_free_memory(rounded_values, env, output):
 	# Check free memory.
@@ -1131,16 +1122,8 @@
 	if len(ds) > 0:
 		output.print_line("")
 		output.print_line("The DS record is currently set to:")
-<<<<<<< HEAD
-		for rr in ds:
-			output.print_line(
-				"Key Tag: {0}, Algorithm: {1}, Digest Type: {2}, Digest: {3}".
-				format(*rr))
-
-=======
 		for rr in sorted(ds):
 			output.print_line("Key Tag: {0}, Algorithm: {1}, Digest Type: {2}, Digest: {3}".format(*rr))
->>>>>>> ddf8e857
 
 def check_mail_domain(domain, env, output):
 	# Check the MX record.
@@ -1292,12 +1275,7 @@
 	# Do the query.
 	try:
 		response = resolver.resolve(qname, rtype)
-<<<<<<< HEAD
-	except (dns.resolver.NoNameservers, dns.resolver.NXDOMAIN,
-			dns.resolver.NoAnswer):
-=======
 	except (dns.resolver.NoNameservers, dns.resolver.NXDOMAIN, dns.resolver.NoAnswer):
->>>>>>> ddf8e857
 		# Host did not have an answer for this query; not sure what the
 		# difference is between the two exceptions.
 		return nxdomain
