# Creates an nginx configuration file so we serve HTTP/HTTPS on all
# domains for which a mail account has been set up.
########################################################################

import os.path
import re
import rtyaml

from mailconfig import get_mail_domains
from dns_update import get_custom_dns_config, get_dns_zones
from ssl_certificates import get_ssl_certificates, get_domain_ssl_files, check_certificate
from utils import shell, safe_domain_name, sort_domains, get_php_version


def get_web_domains(env,
					include_www_redirects=True,
					include_auto=True,
					exclude_dns_elsewhere=True):
	# What domains should we serve HTTP(S) for?
	domains = set()

	# Serve web for all mail domains so that we might at least
	# provide auto-discover of email settings, and also a static website
	# if the user wants to make one.
	domains |= get_mail_domains(env)

	if include_www_redirects and include_auto:
		# Add 'www.' subdomains that we want to provide default redirects
		# to the main domain for. We'll add 'www.' to any DNS zones, i.e.
		# the topmost of each domain we serve.
		domains |= set('www.' + zone for zone, zonefile in get_dns_zones(env))

	if include_auto:
		# Add Autoconfiguration domains for domains that there are user accounts at:
		# 'autoconfig.' for Mozilla Thunderbird auto setup.
		# 'autodiscover.' for ActiveSync autodiscovery (Z-Push).
		domains |= set(
			'autoconfig.' + maildomain
			for maildomain in get_mail_domains(env, users_only=True))
		domains |= set(
			'autodiscover.' + maildomain
			for maildomain in get_mail_domains(env, users_only=True))

		# 'mta-sts.' for MTA-STS support for all domains that have email addresses.
		domains |= set('mta-sts.' + maildomain
					for maildomain in get_mail_domains(env))

	# 'openpgpkey.' for WKD support
	domains |= set('openpgpkey.' + maildomain
				for maildomain in get_mail_domains(env))

	if exclude_dns_elsewhere:
		# ...Unless the domain has an A/AAAA record that maps it to a different
		# IP address than this box. Remove those domains from our list.
		domains -= get_domains_with_a_records(env)

	# Ensure the PRIMARY_HOSTNAME is in the list so we can serve webmail
	# as well as Z-Push for Exchange ActiveSync. This can't be removed
	# by a custom A/AAAA record and is never a 'www.' redirect.
	domains.add(env['PRIMARY_HOSTNAME'])

	# Sort the list so the nginx conf gets written in a stable order.
	domains = sort_domains(domains, env)

	return domains


def get_domains_with_a_records(env):
	domains = set()
	dns = get_custom_dns_config(env)
	for domain, rtype, value, ttl in dns:
		if rtype == "CNAME" or (rtype in ("A", "AAAA")
								and value not in ("local", env['PUBLIC_IP'])):
			domains.add(domain)
	return domains


def get_web_domains_with_root_overrides(env):
	# Load custom settings so we can tell what domains have a redirect or proxy set up on '/',
	# which means static hosting is not happening.
	root_overrides = {}
	nginx_conf_custom_fn = os.path.join(env["STORAGE_ROOT"], "www/custom.yaml")
	if os.path.exists(nginx_conf_custom_fn):
		with open(nginx_conf_custom_fn, 'r') as f:
			custom_settings = rtyaml.load(f)
		for domain, settings in custom_settings.items():
			for type, value in [('redirect', settings.get('redirects',
														{}).get('/')),
								('proxy', settings.get('proxies',
													{}).get('/'))]:
				if value:
					root_overrides[domain] = (type, value)
	return root_overrides


DOMAIN_EXTERNAL = -1
DOMAIN_PRIMARY = 1
DOMAIN_WWW = 2
DOMAIN_REDIRECT = 4
DOMAIN_WKD = 8


def get_web_domain_flags(env):
	flags = dict()
	zones = get_dns_zones(env)
	email_domains = get_mail_domains(env)
	user_domains = get_mail_domains(env, users_only=True)
	external = get_domains_with_a_records(env)
	redirects = get_web_domains_with_root_overrides(env)

	for d in email_domains:
		flags[d] = flags.get(d, 0)
		flags[f"mta-sts.{d}"] = flags.get(d, 0)
		flags[f"openpgpkey.{d}"] = flags.get(d, 0) | DOMAIN_WKD

	for d in user_domains:
		flags[f"autoconfig.{d}"] = flags.get(d, 0)
		flags[f"autodiscover.{d}"] = flags.get(d, 0)

	for d, _ in zones:
		flags[f"www.{d}"] = flags.get(d, 0) | DOMAIN_WWW

	for d in redirects:
		flags[d] = flags.get(d, 0) | DOMAIN_REDIRECT

	flags[env["PRIMARY_HOSTNAME"]] |= DOMAIN_PRIMARY

	# Last check for websites hosted elsewhere
	for d in flags.keys():
		if d in external:
			# -1 = All bits set to 1, assuming twos-complement
			flags[d] = DOMAIN_EXTERNAL
	return flags


def do_web_update(env):
	# Pre-load what SSL certificates we will use for each domain.
	ssl_certificates = get_ssl_certificates(env)

	# Helper for reading config files and templates
	def read_conf(conf_fn):
		with open(os.path.join(os.path.dirname(__file__), "../conf", conf_fn), "r") as f:
			return f.read()

	# Build an nginx configuration file.
<<<<<<< HEAD
	nginx_conf = open(
		os.path.join(os.path.dirname(__file__),
					"../conf/nginx-top.conf")).read()
	nginx_conf = re.sub("{{phpver}}", get_php_version(), nginx_conf)

	# Add upstream additions
	nginx_upstream_include = os.path.join(env["STORAGE_ROOT"], "www",
										".upstream.conf")
	if not os.path.exists(nginx_upstream_include):
		with open(nginx_upstream_include, "a+") as f:
			f.writelines([
				f"# Add your nginx-wide configurations here.\n",
				"# The following names are already defined:\n\n",
				"# # php-default: The php socket used for apps managed by the box. (Roundcube, Z-Push, Nextcloud, etc.) - DO NOT USE!\n",
				"# # php-fpm: A php socket not managed by the box. Feel free to use it for your PHP applications\n"
			])

	nginx_conf += "\ninclude %s;\n" % (nginx_upstream_include)

	# Load the templates.
	template0 = open(
		os.path.join(os.path.dirname(__file__), "../conf/nginx.conf")).read()
	template1 = open(
		os.path.join(os.path.dirname(__file__),
					"../conf/nginx-alldomains.conf")).read()
	template2 = open(
		os.path.join(os.path.dirname(__file__),
					"../conf/nginx-primaryonly.conf")).read()
=======
	nginx_conf = read_conf("nginx-top.conf")

	# Load the templates.
	template0 = read_conf("nginx.conf")
	template1 = read_conf("nginx-alldomains.conf")
	template2 = read_conf("nginx-primaryonly.conf")
>>>>>>> 6f944122
	template3 = "\trewrite ^(.*) https://$REDIRECT_DOMAIN$1 permanent;\n"
	template4 = open(
		os.path.join(os.path.dirname(__file__),
					"../conf/nginx-openpgpkey.conf")).read()

	# Add the PRIMARY_HOST configuration first so it becomes nginx's default server.
	nginx_conf += make_domain_config(env['PRIMARY_HOSTNAME'],
									[template0, template1, template2],
									ssl_certificates, env)

	# Add configuration all other web domains.
	pairs = list(get_web_domain_flags(env).items())

	# Sort the domains in some way to keep ordering consistency. Keep domains and subdomains together.
	pairs.sort(reverse=False, key=lambda x: x[0][::-1])
	for domain, flags in pairs:
		if flags & DOMAIN_PRIMARY == DOMAIN_PRIMARY or flags == DOMAIN_EXTERNAL:
			# PRIMARY_HOSTNAME is handled above.
			continue
		if flags & DOMAIN_WWW == 0:
			# This is a regular domain.
			if flags & DOMAIN_WKD == DOMAIN_WKD:
				nginx_conf += make_domain_config(
					domain, [template0, template1, template4],
					ssl_certificates, env)
			elif flags & DOMAIN_REDIRECT == 0:
				nginx_conf += make_domain_config(domain,
												[template0, template1],
												ssl_certificates, env)
			else:
				nginx_conf += make_domain_config(domain, [template0],
												ssl_certificates, env)
		else:
			# Add default 'www.' redirect.
			nginx_conf += make_domain_config(domain, [template0, template3],
											ssl_certificates, env)

	# Did the file change? If not, don't bother writing & restarting nginx.
	nginx_conf_fn = "/etc/nginx/conf.d/local.conf"
	if os.path.exists(nginx_conf_fn):
		with open(nginx_conf_fn) as f:
			if f.read() == nginx_conf:
				return ""

	# Save the file.
	with open(nginx_conf_fn, "w") as f:
		f.write(nginx_conf)

	# Kick nginx. Since this might be called from the web admin
	# don't do a 'restart'. That would kill the connection before
	# the API returns its response. A 'reload' should be good
	# enough and doesn't break any open connections.
	shell('check_call', ["/usr/sbin/service", "nginx", "reload"])

	return "web updated\n"


def make_domain_config(domain, templates, ssl_certificates, env):
	# GET SOME VARIABLES

	# Where will its root directory be for static files?
	root = get_web_root(domain, env)

	# What private key and SSL certificate will we use for this domain?
	tls_cert = get_domain_ssl_files(domain, ssl_certificates, env)

	# ADDITIONAL DIRECTIVES.

	nginx_conf_extra = ""

	# Because the certificate may change, we should recognize this so we
	# can trigger an nginx update.
	def hashfile(filepath):
		import hashlib
		sha1 = hashlib.sha1()
		with open(filepath, 'rb') as f:
			sha1.update(f.read())
		return sha1.hexdigest()

	nginx_conf_extra += "\t# ssl files sha1: %s / %s\n" % (hashfile(
		tls_cert["private-key"]), hashfile(tls_cert["certificate"]))

	# Add in any user customizations in YAML format.
	hsts = "yes"
	nginx_conf_custom_fn = os.path.join(env["STORAGE_ROOT"], "www/custom.yaml")
	if os.path.exists(nginx_conf_custom_fn):
		with open(nginx_conf_custom_fn, 'r') as f:
			yaml = rtyaml.load(f)
		if domain in yaml:
			yaml = yaml[domain]

			# any proxy or redirect here?
			for path, url in yaml.get("proxies", {}).items():
				# Parse some flags in the fragment of the URL.
				pass_http_host_header = False
				proxy_redirect_off = False
				frame_options_header_sameorigin = False
				m = re.search("#(.*)$", url)
				if m:
					for flag in m.group(1).split(","):
						if flag == "pass-http-host":
							pass_http_host_header = True
						elif flag == "no-proxy-redirect":
							proxy_redirect_off = True
						elif flag == "frame-options-sameorigin":
							frame_options_header_sameorigin = True
					url = re.sub("#(.*)$", "", url)

				nginx_conf_extra += "\tlocation %s {" % path
				nginx_conf_extra += "\n\t\tproxy_pass %s;" % url
				if proxy_redirect_off:
					nginx_conf_extra += "\n\t\tproxy_redirect off;"
				if pass_http_host_header:
					nginx_conf_extra += "\n\t\tproxy_set_header Host $http_host;"
				if frame_options_header_sameorigin:
					nginx_conf_extra += "\n\t\tproxy_set_header X-Frame-Options SAMEORIGIN;"
				nginx_conf_extra += "\n\t\tproxy_set_header X-Forwarded-For $proxy_add_x_forwarded_for;"
				nginx_conf_extra += "\n\t\tproxy_set_header X-Forwarded-Host $http_host;"
				nginx_conf_extra += "\n\t\tproxy_set_header X-Forwarded-Proto $scheme;"
				nginx_conf_extra += "\n\t\tproxy_set_header X-Real-IP $remote_addr;"
				nginx_conf_extra += "\n\t}\n"
			for path, alias in yaml.get("aliases", {}).items():
				nginx_conf_extra += "\tlocation %s {" % path
				nginx_conf_extra += "\n\t\talias %s;" % alias
				nginx_conf_extra += "\n\t}\n"
			for path, url in yaml.get("redirects", {}).items():
				nginx_conf_extra += "\trewrite %s %s permanent;\n" % (path,
																	url)

			# override the HSTS directive type
			hsts = yaml.get("hsts", hsts)

	# Add the HSTS header.
	if hsts == "yes":
		nginx_conf_extra += "\tadd_header Strict-Transport-Security \"max-age=15768000\" always;\n"
	elif hsts == "preload":
		nginx_conf_extra += "\tadd_header Strict-Transport-Security \"max-age=15768000; includeSubDomains; preload\" always;\n"

	# Add in any user customizations in the includes/ folder.
	nginx_conf_custom_include = os.path.join(
		env["STORAGE_ROOT"], "www",
		safe_domain_name(domain) + ".conf")
	if not os.path.exists(nginx_conf_custom_include):
		with open(nginx_conf_custom_include, "a+") as f:
			f.writelines([
				f"# Custom configurations for {domain} go here\n",
				"# To use php: use the \"php-fpm\" alias\n\n",
				"index index.html index.htm;\n"
			])

	nginx_conf_extra += "\tinclude %s;\n" % (nginx_conf_custom_include)

	# PUT IT ALL TOGETHER

	# Combine the pieces. Iteratively place each template into the "# ADDITIONAL DIRECTIVES HERE" placeholder
	# of the previous template.
	nginx_conf = "# ADDITIONAL DIRECTIVES HERE\n"
	for t in templates + [nginx_conf_extra]:
		nginx_conf = re.sub("[ \t]*# ADDITIONAL DIRECTIVES HERE *\n", t,
							nginx_conf)

	# Replace substitution strings in the template & return.
	nginx_conf = nginx_conf.replace("$STORAGE_ROOT", env['STORAGE_ROOT'])
	nginx_conf = nginx_conf.replace("$HOSTNAME", domain)
	nginx_conf = nginx_conf.replace("$ROOT", root)
	nginx_conf = nginx_conf.replace("$SSL_KEY", tls_cert["private-key"])
	nginx_conf = nginx_conf.replace("$SSL_CERTIFICATE",
									tls_cert["certificate"])
	nginx_conf = nginx_conf.replace(
		"$REDIRECT_DOMAIN",
		re.sub(r"^www\.", "",
			domain))  # for default www redirects to parent domain

	return nginx_conf


def get_web_root(domain, env, test_exists=True):
	# Try STORAGE_ROOT/web/domain_name if it exists, but fall back to STORAGE_ROOT/web/default.
	for test_domain in (domain, 'default'):
		root = os.path.join(env["STORAGE_ROOT"], "www",
							safe_domain_name(test_domain))
		if os.path.exists(root) or not test_exists:
			break
	return root


def is_default_web_root(domain, env):
	root = os.path.join(env["STORAGE_ROOT"], "www", safe_domain_name(domain))
	return not os.path.exists(root)


def get_web_domains_info(env):
	www_redirects = set(get_web_domains(env)) - \
			set(get_web_domains(env, include_www_redirects=False))
	has_root_proxy_or_redirect = set(get_web_domains_with_root_overrides(env))
	ssl_certificates = get_ssl_certificates(env)

	# for the SSL config panel, get cert status
	def check_cert(domain):
		try:
			tls_cert = get_domain_ssl_files(domain,
											ssl_certificates,
											env,
											allow_missing_cert=True)
		except OSError:  # PRIMARY_HOSTNAME cert is missing
			tls_cert = None
		if tls_cert is None:
			return ("danger", "No certificate installed.")
		cert_status, cert_status_details = check_certificate(
			domain, tls_cert["certificate"], tls_cert["private-key"])
		if cert_status == "OK":
			return ("success", "Signed & valid. " + cert_status_details)
		elif cert_status == "SELF-SIGNED":
			return ("warning",
					"Self-signed. Get a signed certificate to stop warnings.")
		else:
			return ("danger", "Certificate has a problem: " + cert_status)

	return [{
		"domain":
		domain,
		"root":
		get_web_root(domain, env),
		"custom_root":
		get_web_root(domain, env, test_exists=False),
		"ssl_certificate":
		check_cert(domain),
		"static_enabled":
		domain not in (www_redirects | has_root_proxy_or_redirect),
	} for domain in get_web_domains(env)]<|MERGE_RESOLUTION|>--- conflicted
+++ resolved
@@ -143,15 +143,12 @@
 			return f.read()
 
 	# Build an nginx configuration file.
-<<<<<<< HEAD
-	nginx_conf = open(
-		os.path.join(os.path.dirname(__file__),
-					"../conf/nginx-top.conf")).read()
+	nginx_conf = read_conf("nginx-top.conf")
+
 	nginx_conf = re.sub("{{phpver}}", get_php_version(), nginx_conf)
 
 	# Add upstream additions
-	nginx_upstream_include = os.path.join(env["STORAGE_ROOT"], "www",
-										".upstream.conf")
+	nginx_upstream_include = os.path.join(env["STORAGE_ROOT"], "www", ".upstream.conf")
 	if not os.path.exists(nginx_upstream_include):
 		with open(nginx_upstream_include, "a+") as f:
 			f.writelines([
@@ -164,26 +161,11 @@
 	nginx_conf += "\ninclude %s;\n" % (nginx_upstream_include)
 
 	# Load the templates.
-	template0 = open(
-		os.path.join(os.path.dirname(__file__), "../conf/nginx.conf")).read()
-	template1 = open(
-		os.path.join(os.path.dirname(__file__),
-					"../conf/nginx-alldomains.conf")).read()
-	template2 = open(
-		os.path.join(os.path.dirname(__file__),
-					"../conf/nginx-primaryonly.conf")).read()
-=======
-	nginx_conf = read_conf("nginx-top.conf")
-
-	# Load the templates.
 	template0 = read_conf("nginx.conf")
 	template1 = read_conf("nginx-alldomains.conf")
 	template2 = read_conf("nginx-primaryonly.conf")
->>>>>>> 6f944122
 	template3 = "\trewrite ^(.*) https://$REDIRECT_DOMAIN$1 permanent;\n"
-	template4 = open(
-		os.path.join(os.path.dirname(__file__),
-					"../conf/nginx-openpgpkey.conf")).read()
+	template4 = read_conf("nginx-openpgpkey.conf")
 
 	# Add the PRIMARY_HOST configuration first so it becomes nginx's default server.
 	nginx_conf += make_domain_config(env['PRIMARY_HOSTNAME'],
@@ -314,9 +296,9 @@
 
 	# Add the HSTS header.
 	if hsts == "yes":
-		nginx_conf_extra += "\tadd_header Strict-Transport-Security \"max-age=15768000\" always;\n"
+		nginx_conf_extra += "\tadd_header Strict-Transport-Security \"max-age=31536000\" always;\n"
 	elif hsts == "preload":
-		nginx_conf_extra += "\tadd_header Strict-Transport-Security \"max-age=15768000; includeSubDomains; preload\" always;\n"
+		nginx_conf_extra += "\tadd_header Strict-Transport-Security \"max-age=31536000; includeSubDomains; preload\" always;\n"
 
 	# Add in any user customizations in the includes/ folder.
 	nginx_conf_custom_include = os.path.join(
