#!/usr/local/lib/mailinabox/env/bin/python

# This script performs a backup of all user data:
# 1) System services are stopped.
# 2) STORAGE_ROOT/backup/before-backup is executed if it exists.
# 3) An incremental encrypted backup is made using duplicity.
# 4) The stopped services are restarted.
# 5) STORAGE_ROOT/backup/after-backup is executed if it exists.

import os
import os.path
import shutil
import glob
import re
import datetime
import sys
import dateutil.parser
import dateutil.relativedelta
import dateutil.tz
import rtyaml
from exclusiveprocess import Lock, CannotAcquireLock

from utils import load_environment, shell, wait_for_service, get_php_version

def backup_status(env):
	# If backups are disabled, return no status.
	config = get_backup_config(env)
	if config["target"] == "off":
		return {}

	# Query duplicity to get a list of all full and incremental
	# backups available.

	backups = {}
	now = datetime.datetime.now(dateutil.tz.tzlocal())
	backup_root = os.path.join(env["STORAGE_ROOT"], 'backup')
	backup_cache_dir = os.path.join(backup_root, 'cache')

	def reldate(date, ref, clip):
		if ref < date:
			return clip
		rd = dateutil.relativedelta.relativedelta(ref, date)
		if rd.years > 1:
			return "%d years, %d months" % (rd.years, rd.months)
		if rd.years == 1:
			return "%d year, %d months" % (rd.years, rd.months)
		if rd.months > 1:
			return "%d months, %d days" % (rd.months, rd.days)
		if rd.months == 1:
			return "%d month, %d days" % (rd.months, rd.days)
		if rd.days >= 7:
			return "%d days" % rd.days
		if rd.days > 1:
			return "%d days, %d hours" % (rd.days, rd.hours)
		if rd.days == 1:
			return "%d day, %d hours" % (rd.days, rd.hours)
		return "%d hours, %d minutes" % (rd.hours, rd.minutes)

	# Get duplicity collection status and parse for a list of backups.
	def parse_line(line):
		keys = line.strip().split()
		date = dateutil.parser.parse(keys[1]).astimezone(dateutil.tz.tzlocal())
		return {
			"date": keys[1],
			"date_str": date.strftime("%Y-%m-%d %X") + " " + now.tzname(),
			"date_delta": reldate(date, now, "the future?"),
			"full": keys[0] == "full",
			"size": 0,  # collection-status doesn't give us the size
			# number of archive volumes for this backup (not really helpful)
			"volumes": int(keys[2]),
		}

	code, collection_status = shell('check_output', [
		"/usr/local/bin/duplicity",
		"collection-status",
		"--archive-dir", backup_cache_dir,
		"--gpg-options", "--cipher-algo=AES256",
		"--log-fd", "1",
		get_duplicity_target_url(config),
		] + get_duplicity_additional_args(env),
		get_duplicity_env_vars(env),
		trap=True)
	if code != 0:
		# Command failed. This is likely due to an improperly configured remote
		# destination for the backups or the last backup job terminated unexpectedly.
		raise Exception("Something is wrong with the backup: " +
						collection_status)
	for line in collection_status.split('\n'):
		if line.startswith(" full") or line.startswith(" inc"):
			backup = parse_line(line)
			backups[backup["date"]] = backup

	# Look at the target directly to get the sizes of each of the backups. There is more than one file per backup.
	# Starting with duplicity in Ubuntu 18.04, "signatures" files have dates in their
	# filenames that are a few seconds off the backup date and so don't line up
	# with the list of backups we have. Track unmatched files so we know how much other
	# space is used for those.
	unmatched_file_size = 0
	for fn, size in list_target_files(config):
		m = re.match(
			r"duplicity-(full|full-signatures|(inc|new-signatures)\.(?P<incbase>\d+T\d+Z)\.to)\.(?P<date>\d+T\d+Z)\.",
			fn)
		if not m:
			continue  # not a part of a current backup chain
		key = m.group("date")
		if key in backups:
			backups[key]["size"] += size
		else:
			unmatched_file_size += size

	# Ensure the rows are sorted reverse chronologically.
	# This is relied on by should_force_full() and the next step.
	backups = sorted(backups.values(), key=lambda b: b["date"], reverse=True)

	# Get the average size of incremental backups, the size of the
	# most recent full backup, and the date of the most recent
	# backup and the most recent full backup.
	incremental_count = 0
	incremental_size = 0
	first_date = None
	first_full_size = None
	first_full_date = None
	for bak in backups:
		if first_date is None:
			first_date = dateutil.parser.parse(bak["date"])
		if bak["full"]:
			first_full_size = bak["size"]
			first_full_date = dateutil.parser.parse(bak["date"])
			break
		incremental_count += 1
		incremental_size += bak["size"]

	# When will the most recent backup be deleted? It won't be deleted if the next
	# backup is incremental, because the increments rely on all past increments.
	# So first guess how many more incremental backups will occur until the next
	# full backup. That full backup frees up this one to be deleted. But, the backup
	# must also be at least min_age_in_days old too.
	deleted_in = None
	if incremental_count > 0 and incremental_size > 0 and first_full_size is not None:
		# How many days until the next incremental backup? First, the part of
		# the algorithm based on increment sizes:
		est_days_to_next_full = (.5 * first_full_size - incremental_size) / (
			incremental_size / incremental_count)
		est_time_of_next_full = first_date + \
						datetime.timedelta(days=est_days_to_next_full)

		# ...And then the part of the algorithm based on full backup age:
		est_time_of_next_full = min(
			est_time_of_next_full, first_full_date +
			datetime.timedelta(days=config["min_age_in_days"] * 10 + 1))

		# It still can't be deleted until it's old enough.
		est_deleted_on = max(
			est_time_of_next_full,
			first_date + datetime.timedelta(days=config["min_age_in_days"]))

		deleted_in = "approx. %d days" % round(
			(est_deleted_on - now).total_seconds() / 60 / 60 / 24 + .5)

	# When will a backup be deleted? Set the deleted_in field of each backup.
	saw_full = False
	for bak in backups:
		if deleted_in:
			# The most recent increment in a chain and all of the previous backups
			# it relies on are deleted at the same time.
			bak["deleted_in"] = deleted_in
		if bak["full"]:
			# Reset when we get to a full backup. A new chain start *next*.
			saw_full = True
			deleted_in = None
		elif saw_full and not deleted_in:
			# We're now on backups prior to the most recent full backup. These are
			# free to be deleted as soon as they are min_age_in_days old.
			deleted_in = reldate(
				now,
				dateutil.parser.parse(bak["date"]) +
				datetime.timedelta(days=config["min_age_in_days"]),
				"on next daily backup")
			bak["deleted_in"] = deleted_in

	return {
		"backups": backups,
		"unmatched_file_size": unmatched_file_size,
	}


def should_force_full(config, env):
	# Force a full backup when the total size of the increments
	# since the last full backup is greater than half the size
	# of that full backup.
	inc_size = 0
	for bak in backup_status(env)["backups"]:
		if not bak["full"]:
			# Scan through the incremental backups cumulating
			# size...
			inc_size += bak["size"]
		else:
			# ...until we reach the most recent full backup.
			# Return if we should to a full backup, which is based
			# on the size of the increments relative to the full
			# backup, as well as the age of the full backup.
			if inc_size > .5 * bak["size"]:
				return True
			if dateutil.parser.parse(bak["date"]) + datetime.timedelta(
				days=config["min_age_in_days"] * 10 +
				1) < datetime.datetime.now(dateutil.tz.tzlocal()):
				return True
			return False
	else:
		# If we got here there are no (full) backups, so make one.
		# (I love for/else blocks. Here it's just to show off.)
		return True


def get_passphrase(env):
	# Get the encryption passphrase. secret_key.txt is 2048 random
	# bits base64-encoded and with line breaks every 65 characters.
	# gpg will only take the first line of text, so sanity check that
	# that line is long enough to be a reasonable passphrase. It
	# only needs to be 43 base64-characters to match AES256's key
	# length of 32 bytes.
	backup_root = os.path.join(env["STORAGE_ROOT"], 'backup')
	with open(os.path.join(backup_root, 'secret_key.txt')) as f:
		passphrase = f.readline().strip()
	if len(passphrase) < 43:
		raise Exception("secret_key.txt's first line is too short!")

	return passphrase

def get_duplicity_target_url(config):
	target = config["target"]

	if get_target_type(config) == "s3":
		from urllib.parse import urlsplit, urlunsplit
		target = list(urlsplit(target))

		# Although we store the S3 hostname in the target URL,
		# duplicity no longer accepts it in the target URL. The hostname in
		# the target URL must be the bucket name. The hostname is passed
		# via get_duplicity_additional_args. Move the first part of the
		# path (the bucket name) into the hostname URL component, and leave
		# the rest for the path.
		target_bucket = target[2].lstrip('/').split('/', 1)
		target[1] = target_bucket[0]
		target[2] = target_bucket[1] if len(target_bucket) > 1 else ''

		target = urlunsplit(target)

	return target

def get_duplicity_additional_args(env):
	config = get_backup_config(env)
	port = 0

	try:
		port = int(config["target_rsync_port"])
	except Exception:
		port = 22

	if get_target_type(config) == 'rsync':
		# Extract a port number for the ssh transport.  Duplicity accepts the
		# optional port number syntax in the target, but it doesn't appear to act
		# on it, so we set the ssh port explicitly via the duplicity options.
		from urllib.parse import urlsplit
		try:
			port = urlsplit(config["target"]).port
		except ValueError:
			port = 22
		if port is None:
			port = 22
						
		return [
			f"--ssh-options= -i /root/.ssh/id_rsa_miab -p {port}",
			f"--rsync-options= -e \"/usr/bin/ssh -oStrictHostKeyChecking=no -oBatchMode=yes -p {port} -i /root/.ssh/id_rsa_miab\"",
		]
	elif get_target_type(config) == 's3':
		# See note about hostname in get_duplicity_target_url.
		from urllib.parse import urlsplit, urlunsplit
		target = urlsplit(config["target"])
		endpoint_url = urlunsplit(("https", target.netloc, '', '', ''))
		return ["--s3-endpoint-url",  endpoint_url]

	return []

def get_duplicity_env_vars(env):
	config = get_backup_config(env)

	env = {"PASSPHRASE": get_passphrase(env)}

	if get_target_type(config) == 's3':
		env["AWS_ACCESS_KEY_ID"] = config["target_user"]
		env["AWS_SECRET_ACCESS_KEY"] = config["target_pass"]

	return env


def get_target_type(config):
	protocol = config["target"].split(":")[0]
	return protocol


def perform_backup(full_backup, user_initiated=False):
	env = load_environment()
	php_fpm = f"php{get_php_version()}-fpm"

	# Create an global exclusive lock so that the backup script
	# cannot be run more than one.
	lock = Lock(name="mailinabox_backup_daemon", die=(not user_initiated))
	if user_initiated:
		# God forgive me for what I'm about to do
		try:
			lock._acquire()
		except CannotAcquireLock:
			return "Another backup is already being done!"
	else:
		lock.forever()

	config = get_backup_config(env)
	backup_root = os.path.join(env["STORAGE_ROOT"], 'backup')
	backup_cache_dir = os.path.join(backup_root, 'cache')
	backup_dir = os.path.join(backup_root, 'encrypted')

	# Are backups disabled?
	if config["target"] == "off":
		return

	# On the first run, always do a full backup. Incremental
	# will fail. Otherwise do a full backup when the size of
	# the increments since the most recent full backup are
	# large.
	try:
		full_backup = full_backup or should_force_full(config, env)
	except Exception as e:
		# This was the first call to duplicity, and there might
		# be an error already.
		print(e)
		sys.exit(1)

	# Stop services.
	def service_command(service, command, quit=None):
		# Execute silently, but if there is an error then display the output & exit.
		code, ret = shell('check_output',
						["/usr/sbin/service", service, command],
						capture_stderr=True,
						trap=True)
		if code != 0:
			print(ret)
			if quit:
				sys.exit(code)

	service_command(php_fpm, "stop", quit=True)
	service_command("postfix", "stop", quit=True)
	service_command("dovecot", "stop", quit=True)
	service_command("postgrey", "stop", quit=True)

	# Execute a pre-backup script that copies files outside the homedir.
	# Run as the STORAGE_USER user, not as root. Pass our settings in
	# environment variables so the script has access to STORAGE_ROOT.
	pre_script = os.path.join(backup_root, 'before-backup')
	if os.path.exists(pre_script):
		shell('check_call',
			['su', env['STORAGE_USER'], '-c', pre_script, config["target"]],
			env=env)

	# Run a backup of STORAGE_ROOT (but excluding the backups themselves!).
	# --allow-source-mismatch is needed in case the box's hostname is changed
	# after the first backup. See #396.
	try:
		shell('check_call', [
			"/usr/local/bin/duplicity",
			"full" if full_backup else "incr",
			"--verbosity", "warning", "--no-print-statistics",
			"--archive-dir", backup_cache_dir,
			"--exclude", backup_root,
			"--volsize", "250",
			"--gpg-options", "--cipher-algo=AES256",
			env["STORAGE_ROOT"],
			get_duplicity_target_url(config),
			"--allow-source-mismatch"
			] + get_duplicity_additional_args(env),
			get_duplicity_env_vars(env))
	finally:
		# Start services again.
		service_command("postgrey", "start", quit=False)
		service_command("dovecot", "start", quit=False)
		service_command("postfix", "start", quit=False)
		service_command(php_fpm, "start", quit=False)

	# Remove old backups. This deletes all backup data no longer needed
	# from more than 3 days ago.
	shell('check_call', [
		"/usr/local/bin/duplicity",
		"remove-older-than",
		"%dD" % config["min_age_in_days"],
		"--verbosity", "error",
		"--archive-dir", backup_cache_dir,
		"--force",
		get_duplicity_target_url(config)
		] + get_duplicity_additional_args(env),
		get_duplicity_env_vars(env))

	# From duplicity's manual:
	# "This should only be necessary after a duplicity session fails or is
	# aborted prematurely."
	# That may be unlikely here but we may as well ensure we tidy up if
	# that does happen - it might just have been a poorly timed reboot.
	shell('check_call', [
		"/usr/local/bin/duplicity",
		"cleanup",
		"--verbosity", "error",
		"--archive-dir", backup_cache_dir,
		"--force",
		get_duplicity_target_url(config)
		] + get_duplicity_additional_args(env),
		get_duplicity_env_vars(env))

	# Change ownership of backups to the user-data user, so that the after-bcakup
	# script can access them.
	if get_target_type(config) == 'file':
		shell('check_call',
			["/bin/chown", "-R", env["STORAGE_USER"], backup_dir])

	# Execute a post-backup script that does the copying to a remote server.
	# Run as the STORAGE_USER user, not as root. Pass our settings in
	# environment variables so the script has access to STORAGE_ROOT.
	post_script = os.path.join(backup_root, 'after-backup')
	if os.path.exists(post_script):
		shell('check_call',
			['su', env['STORAGE_USER'], '-c', post_script, config["target"]],
			env=env)

	# Our nightly cron job executes system status checks immediately after this
	# backup. Since it checks that dovecot and postfix are running, block for a
	# bit (maximum of 10 seconds each) to give each a chance to finish restarting
	# before the status checks might catch them down. See #381.
	if user_initiated:
		# God forgive me for what I'm about to do
		lock._release()
		# We don't need to wait for the services to be up in this case
	else:
		wait_for_service(25, True, env, 10)
		wait_for_service(993, True, env, 10)


def run_duplicity_verification():
	env = load_environment()
	backup_root = os.path.join(env["STORAGE_ROOT"], 'backup')
	config = get_backup_config(env)
	backup_cache_dir = os.path.join(backup_root, 'cache')

	shell('check_call', [
		"/usr/local/bin/duplicity",
		"--verbosity",
		"info",
		"verify",
		"--compare-data",
		"--archive-dir", backup_cache_dir,
		"--exclude", backup_root,
		get_duplicity_target_url(config),
		env["STORAGE_ROOT"],
	] + get_duplicity_additional_args(env), get_duplicity_env_vars(env))

def run_duplicity_restore(args):
	env = load_environment()
	config = get_backup_config(env)
	backup_cache_dir = os.path.join(env["STORAGE_ROOT"], 'backup', 'cache')
	shell('check_call', [
		"/usr/local/bin/duplicity",
		"restore",
		"--archive-dir", backup_cache_dir,
		get_duplicity_target_url(config),
		] + get_duplicity_additional_args(env) + args,
	get_duplicity_env_vars(env))

def list_target_files(config):
	import urllib.parse
	try:
		target = urllib.parse.urlparse(config["target"])
	except ValueError:
		return "invalid target"

	if target.scheme == "file":
		return [(fn, os.path.getsize(os.path.join(target.path, fn)))
				for fn in os.listdir(target.path)]

	elif target.scheme == "rsync":
		rsync_fn_size_re = re.compile(r'.*    ([^ ]*) [^ ]* [^ ]* (.*)')
		rsync_target = '{host}:{path}'

		# Strip off any trailing port specifier because it's not valid in rsync's
		# DEST syntax.  Explicitly set the port number for the ssh transport.
		user_host, *_ = target.netloc.rsplit(':', 1)
		try:
			port = target.port
		except ValueError:
			 port = 22
		if port is None:
			port = 22

		target_path = target.path
		if not target_path.endswith('/'):
			target_path = target_path + '/'
		if target_path.startswith('/'):
			target_path = target_path[1:]

<<<<<<< HEAD
		rsync_command = [
			'rsync', '-e',
			f"/usr/bin/ssh -oStrictHostKeyChecking=no -oBatchMode=yes -p {int(config.get('target_rsync_port', 22))} -i /root/.ssh/id_rsa_miab",
			'--list-only', '-r',
			rsync_target.format(host=target.netloc, path=target_path)
		]

		code, listing = shell('check_output',
							rsync_command,
							trap=True,
							capture_stderr=True)
=======
		rsync_command = [ 'rsync',
					'-e',
					f'/usr/bin/ssh -i /root/.ssh/id_rsa_miab -oStrictHostKeyChecking=no -oBatchMode=yes -p {port}',
					'--list-only',
					'-r',
					rsync_target.format(
						host=user_host,
						path=target_path)
				]

		code, listing = shell('check_output', rsync_command, trap=True, capture_stderr=True)
>>>>>>> 6f944122
		if code == 0:
			ret = []
			for l in listing.split('\n'):
				match = rsync_fn_size_re.match(l)
				if match:
					ret.append((match.groups()[1],
								int(match.groups()[0].replace(',', ''))))
			return ret
		else:
			if 'Permission denied (publickey).' in listing:
				reason = "Invalid user or check you correctly copied the SSH key."
			elif 'No such file or directory' in listing:
				reason = "Provided path {} is invalid.".format(target_path)
			elif 'Network is unreachable' in listing:
				reason = "The IP address {} is unreachable.".format(
					target.hostname)
			elif 'Could not resolve hostname' in listing:
				reason = "The hostname {} cannot be resolved.".format(
					target.hostname)
			else:
				reason = "Unknown error. " \
											"Please check running 'management/backup.py --verify' " \
											"from mailinabox sources to debug the issue."
			raise ValueError(
				"Connection to rsync host failed: {}".format(reason))

	elif target.scheme == "s3":
		import boto3.s3
		from botocore.exceptions import ClientError

		# separate bucket from path in target
		bucket = target.path[1:].split('/')[0]
		path = '/'.join(target.path[1:].split('/')[1:]) + '/'

		# If no prefix is specified, set the path to '', otherwise boto won't list the files
		if path == '/':
			path = ''

		if bucket == "":
			raise ValueError("Enter an S3 bucket name.")

		# connect to the region & bucket
		try:
			s3 = boto3.client('s3', \
				endpoint_url=f'https://{target.hostname}', \
				aws_access_key_id=config['target_user'], \
				aws_secret_access_key=config['target_pass'])
			bucket_objects = s3.list_objects_v2(Bucket=bucket, Prefix=path).get("Contents", [])
			backup_list = [(key['Key'][len(path):], key['Size']) for key in bucket_objects]
		except ClientError as e:
			raise ValueError(e)
		return backup_list
	elif target.scheme == 'b2':
		InMemoryAccountInfo = None
		B2Api = None
		NonExistentBucket = None

		from b2sdk.v1 import InMemoryAccountInfo, B2Api
		from b2sdk.v1.exception import NonExistentBucket

		info = InMemoryAccountInfo()
		b2_api = B2Api(info)

		# Extract information from target
		b2_application_keyid = target.netloc[:target.netloc.index(':')]
		b2_application_key = target.netloc[target.netloc.index(':') +
										1:target.netloc.index('@')]
		b2_bucket = target.netloc[target.netloc.index('@') + 1:]

		try:
			b2_api.authorize_account("production", b2_application_keyid,
									b2_application_key)
			bucket = b2_api.get_bucket_by_name(b2_bucket)
		except NonExistentBucket as e:
			raise ValueError(
				"B2 Bucket does not exist. Please double check your information!"
			)
		return [(key.file_name, key.size) for key, _ in bucket.ls()]

	else:
		raise ValueError(config["target"])


def backup_set_custom(env, target, target_user, target_pass, target_rsync_port, min_age):
	config = get_backup_config(env, for_save=True)

	# min_age must be an int
	if isinstance(min_age, str):
		min_age = int(min_age)

	if isinstance(target_rsync_port, str):
		try:
			target_rsync_port = int(target_rsync_port)
		except:
			target_rsync_port = 22

	config["target"] = target
	config["target_user"] = target_user
	config["target_pass"] = target_pass
	config["target_rsync_port"] = target_rsync_port
	config["min_age_in_days"] = min_age

	# Validate.
	try:
		if config["target"] not in ("off", "local"):
			# these aren't supported by the following function, which expects a full url in the target key,
			# which is what is there except when loading the config prior to saving
			list_target_files(config)
	except ValueError as e:
		return str(e)

	write_backup_config(env, config)

	return "OK"


def get_backup_config(env, for_save=False, for_ui=False):
	backup_root = os.path.join(env["STORAGE_ROOT"], 'backup')

	# Defaults.
	config = {"min_age_in_days": 3, "target": "local", "target_rsync_port": 22}

	# Merge in anything written to custom.yaml.
	try:
<<<<<<< HEAD
		custom_config = rtyaml.load(
			open(os.path.join(backup_root, 'custom.yaml')))
		if not isinstance(custom_config, dict):
			raise ValueError()  # caught below
=======
		with open(os.path.join(backup_root, 'custom.yaml'), 'r') as f:
			custom_config = rtyaml.load(f)
		if not isinstance(custom_config, dict): raise ValueError() # caught below
>>>>>>> 6f944122
		config.update(custom_config)
	except:
		pass

	# When updating config.yaml, don't do any further processing on what we find.
	if for_save:
		return config

	# When passing this back to the admin to show the current settings, do not include
	# authentication details. The user will have to re-enter it.
	if for_ui:
		for field in ("target_user", "target_pass"):
			if field in config:
				del config[field]

	# helper fields for the admin
	config["file_target_directory"] = os.path.join(backup_root, 'encrypted')
	config["enc_pw_file"] = os.path.join(backup_root, 'secret_key.txt')
	if config["target"] == "local":
		# Expand to the full URL.
		config["target"] = "file://" + config["file_target_directory"]
	ssh_pub_key = os.path.join('/root', '.ssh', 'id_rsa_miab.pub')
	if os.path.exists(ssh_pub_key):
		with open(ssh_pub_key, 'r') as f:
			config["ssh_pub_key"] = f.read()

	return config


def write_backup_config(env, newconfig):
	backup_root = os.path.join(env["STORAGE_ROOT"], 'backup')
	with open(os.path.join(backup_root, 'custom.yaml'), "w") as f:
		f.write(rtyaml.dump(newconfig))


if __name__ == "__main__":
	import sys
	if sys.argv[-1] == "--verify":
		# Run duplicity's verification command to check a) the backup files
		# are readable, and b) report if they are up to date.
		run_duplicity_verification()

	elif sys.argv[-1] == "--list":
		# List the saved backup files.
		for fn, size in list_target_files(get_backup_config(
			load_environment())):
			print("{}\t{}".format(fn, size))

	elif sys.argv[-1] == "--status":
		# Show backup status.
		ret = backup_status(load_environment())
		print(rtyaml.dump(ret["backups"]))
		print("Storage for unmatched files:", ret["unmatched_file_size"])

	elif len(sys.argv) >= 2 and sys.argv[1] == "--restore":
		# Run duplicity restore. Rest of command line passed as arguments
		# to duplicity. The restore path should be specified.
		run_duplicity_restore(sys.argv[2:])

	else:
		# Perform a backup. Add --full to force a full backup rather than
		# possibly performing an incremental backup.
		full_backup = "--full" in sys.argv
		perform_backup(full_backup)<|MERGE_RESOLUTION|>--- conflicted
+++ resolved
@@ -503,7 +503,6 @@
 		if target_path.startswith('/'):
 			target_path = target_path[1:]
 
-<<<<<<< HEAD
 		rsync_command = [
 			'rsync', '-e',
 			f"/usr/bin/ssh -oStrictHostKeyChecking=no -oBatchMode=yes -p {int(config.get('target_rsync_port', 22))} -i /root/.ssh/id_rsa_miab",
@@ -515,19 +514,6 @@
 							rsync_command,
 							trap=True,
 							capture_stderr=True)
-=======
-		rsync_command = [ 'rsync',
-					'-e',
-					f'/usr/bin/ssh -i /root/.ssh/id_rsa_miab -oStrictHostKeyChecking=no -oBatchMode=yes -p {port}',
-					'--list-only',
-					'-r',
-					rsync_target.format(
-						host=user_host,
-						path=target_path)
-				]
-
-		code, listing = shell('check_output', rsync_command, trap=True, capture_stderr=True)
->>>>>>> 6f944122
 		if code == 0:
 			ret = []
 			for l in listing.split('\n'):
@@ -652,16 +638,9 @@
 
 	# Merge in anything written to custom.yaml.
 	try:
-<<<<<<< HEAD
-		custom_config = rtyaml.load(
-			open(os.path.join(backup_root, 'custom.yaml')))
-		if not isinstance(custom_config, dict):
-			raise ValueError()  # caught below
-=======
 		with open(os.path.join(backup_root, 'custom.yaml'), 'r') as f:
 			custom_config = rtyaml.load(f)
 		if not isinstance(custom_config, dict): raise ValueError() # caught below
->>>>>>> 6f944122
 		config.update(custom_config)
 	except:
 		pass
