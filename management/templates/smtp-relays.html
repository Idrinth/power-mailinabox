<style>
</style>

<h2>SMTP Relays</h2>

<<<<<<< HEAD
<p>SMTP Relays are third-party services that can deliver email on your behalf. They
	can be useful when, for example, port 25 is blocked, the cloud provider/ISP doesn't provide Reverse DNS, or the IP
	address
	has a low reputation, among other situations where deliverablity isn't great.</p>
=======
<p>SMTP Relays are third-party services you can hand off the responsibility of getting the mail delivered. They
	can be useful when, for example, port 25 is blocked.</p>
>>>>>>> 09f635c1

<p>These services are governed by their own terms and as such limits can be imposed in the usage of those services.</p>

<p>Here, you can configure an authenticated SMTP relay and authorize it's associated servers to send mail for you.</p>

<div id="smtp_relay_config">
	<form class="form-horizontal" role="form" onsubmit="set_smtp_relay_config(); return false;">
		<h3>SMTP Relay Configuration</h3>
		<div class="form-group">
			<table id="smtp-relays" class="table" style="width: 100%">
				<tr>
					<td style="width: 15%;">
						<label for="use_relay" class="col-sm-1 control-label"
							style="vertical-align: middle; white-space: nowrap;"><b>Use Relay?</b></label>
					</td>
					<td>
						<div class="col-sm-10">
							<input type="checkbox" id="use_relay" name="use_relay" value=false onclick="checkfields();">
						</div>
					</td>
				</tr>

				<tr>
					<td style="width: 15%;">
						<label for="relay_host" class="col-sm-1 control-label"
							style="vertical-align: middle; white-space: nowrap;">Hostname</label>
					</td>
					<td>
						<div>
							<input type="text" class="form-control" id="relay_host" placeholder="relay.example.net">
						</div>
					</td>
					<td style="padding: 0; font-weight: bold; vertical-align: middle; white-space: nowrap;">:</td>
					<td style="width: 20%;">
						<div>
							<input type="number" class="form-control" id="relay_port" min="1" max="65535" step="1"
								value="465">
						</div>
					</td>
				</tr>

				<tr>
					<td style="width: 15%;">
						<label for="relay_auth_user" class="col-sm-1 control-label"
							style="vertical-align: middle; white-space: nowrap;">Username</label>
					</td>
					<td>
						<div>
							<input type="text" class="form-control" id="relay_auth_user" placeholder="user">
						</div>
					</td>
				</tr>

				<tr>
					<td style="width: 15%;">
						<label for="relay_auth_pass" class="col-sm-1 control-label"
							style="vertical-align: middle; white-space: nowrap;">Password/Key</label>
					</td>
					<td>
						<div>
							<input type="password" class="form-control" id="relay_auth_pass" placeholder="password">
						</div>
						<p class="small">If you've already set up a relay before on this box, you can leave this field blank if you don't want to change it's password.</p>
					</td>
				</tr>
			</table>

		</div>

		<h3>Authorized Servers</h3>
		<p>The relay service should specify the servers where the email will be sent from, please add them below. These
			will probably be published in the form of a SPF record. <b>Failure to do so will potentially have your email
				sent to spam or even rejected altogether by recipients.</b>
		</p>

		<p>You can use the button below to attempt to localize the SPF record associated with the service you're using.
		</p>

		<button id="smtp_relay_autospf_btn" type="button" class="btn btn-secondary" onclick="autodetect_spf()">Detect
			SPF
			Records</button>

		<div id="smtp_relay_autospf"></div>
		<br>
		<div class="form-group">
			<h4>Add your SPF configuration/authorized servers here</h4>
			<input type="text" class="form-control" id="relay_authorized_servers"
				placeholder="mail1.example.net mail2.example.net">
			<p class="small">You can separate multiple servers with commas or spaces. You can also add IP addresses or
				subnets using <code>10.20.30.40</code> or <code>10.0.0.0/8</code>. You can "import" SPF records using
				<code>spf:example.com</code>.
			</p>
		</div>

		<h3>DKIM Configuration</h3>
		<p>DKIM allows receivers to verify that the email was sent by the relay you configured (this is, somebody you trust). <b>Not doing so will have your email sent to spam.</b></p>

		<div class="form-group">
			<table style="width: 100%">
				<tr>
					<td style="width: 15%;"><input type="text" style="text-align: right;" class="form-control" id="relay_dkim_selector" placeholder="selector"></td>
					<td><b>._domainkey.{{hostname}}</b></td>
				</tr>
			</table>

			<h4>Paste the DKIM key here:</h4>
			<p><textarea id="relay_dkim_key" class="form-control" style="width: 100%; height: 8em" placeholder="k=algo;p=K3y/C0N7ent5/dGhpcyBpcyBub3QgYSByZWFsIGtleSwgc28gYmV3YXJlIDrigb4"></textarea></p>
		</div>

		<h3>After configuration</h3>
		<p>By that time you should be good to go. If your relay provider provides their own custom DNS verification methods, feel free to publish them on DNS.</p>

		<div>
			<button type="submit" class="btn btn-primary">Update</button>
		</div>
	</form>
</div>

<script>
	const use_relay = document.getElementById("use_relay")
	const relay_host = document.getElementById("relay_host")
	const relay_port = document.getElementById("relay_port")
	const relay_auth_user = document.getElementById("relay_auth_user")
	const relay_auth_pass = document.getElementById("relay_auth_pass")

	const relay_authorized_servers = document.getElementById("relay_authorized_servers")
	const relay_spf_discover = document.getElementById("smtp_relay_autospf_btn")
	const relay_spf_discover_results = document.getElementById("smtp_relay_autospf")

	const relay_dkim_sel = document.getElementById("relay_dkim_selector")
	const relay_dkim_key = document.getElementById("relay_dkim_key")

	function checkfields() {
		let relay_enabled = use_relay.checked

		relay_host.disabled = !relay_enabled
		relay_port.disabled = !relay_enabled
		relay_auth_user.disabled = !relay_enabled
		relay_auth_pass.disabled = !relay_enabled
		relay_authorized_servers.disabled = !relay_enabled

		relay_spf_discover.disabled = !relay_enabled
		relay_spf_discover_results.innerHTML = ""

		relay_dkim_sel.disabled = !relay_enabled
		relay_dkim_key.disabled = !relay_enabled
	}

	function show_smtp_relays() {
		api(
			"/system/smtp/relay",
			"GET",
			{},
			data => {
				use_relay.checked = data.enabled
				relay_host.value = data.host
				relay_port.value = data.port
				relay_auth_user.value = data.user
				relay_auth_pass.value = ""
				relay_authorized_servers.value = ""

				data.authorized_servers.forEach(element => {
					relay_authorized_servers.value += `${element} `
				});

				if (data.dkim_selector) {
					relay_dkim_sel.value = data.dkim_selector
					relay_dkim_key.value = data.dkim_rr
				}

				checkfields()
			}
		)
	}

	function set_smtp_relay_config() {
		api(
			"/system/smtp/relay",
			"POST",
			{
				enabled: use_relay.checked,
				host: relay_host.value,
				port: relay_port.value,
				user: relay_auth_user.value,
				key: relay_auth_pass.value,
				authorized_servers: relay_authorized_servers.value,
				dkim_selector: relay_dkim_sel.value,
				dkim_rr: relay_dkim_key.value
			},
			() => {
				show_modal_error("Done!", "The configuration has been updated and Postfix was restarted successfully. Please make sure everything is functioning as intended.", () => {
					return false
				})
			},
			(e) => {
				show_modal_error("Error!", e, () => {return false})
			}
		)
	}

	function add_spf(domain) {
		document.getElementById(`smtp_relay_spfinclude_${domain}`).disabled = true

		let impl = false
		relay_authorized_servers.value.split(/[\s,]+/).forEach(s => {
			if (s === `spf:${domain}`) {
				impl = true
			}
		});

		if (!impl) {
			relay_authorized_servers.value += ` spf:${domain}`
		}
	}

	async function autodetect_spf() {
		let btn = $("#smtp_relay_autospf_btn")
		let results = $("#smtp_relay_autospf")

		let host = relay_host.value
		if (host.trim() == "") {
			results.html("<b>Error:</b> No hostname specified.")
			return
		}

		let hmatches = host.match(/([^\s.\\\/]+\.)+([^\s.\\\/]+)/)
		if (!hmatches || hmatches[0] != host) {
			results.html(`<b>Error: <code>${host}</code></b> is not a valid hostname.`)
			return
		}

		btn.html("Working...")
		btn.prop("disabled", true)

		results.html("")

		let base_host = hmatches[hmatches.length - 2] + hmatches[hmatches.length - 1]

		function record_html(name, rec) {
			if (rec.error) {
				return `<b>${name}</b> - ${rec.error} Error (${rec.msg})`
			} else {
				return `<button id="smtp_relay_spfinclude_${name}" type="button" class="btn btn-secondary" onclick="add_spf('${name}')">Include</button> <b>${name}</b> <code>${rec.msg}</code>`
			}
		}

		let records = []

		await Promise.all([
			query_spf(base_host).then(rr => { records[0] = record_html(base_host, rr) }),
			query_spf(`spf.${base_host}`).then(rr => { records[1] = record_html(`spf.${base_host}`, rr) }),
			query_spf(`_spf.${base_host}`).then(rr => { records[2] = record_html(`_spf.${base_host}`, rr) })
		])

		let txt = "<h4>Here's what I've found:</h4><ul>"
		records.forEach((r) => {
			txt += `<li>${r}</li>`
		})

		txt += "</ul><small>Only some common subdomains are tested here, so it's possible I've missed some. You <b>SHOULD NOT</b> include records you do not recognize, else there will be servers that can send mail as you, but that you will not use.</small>"

		results.html(txt)

		btn.html("Detect SPF Records")
		btn.prop("disabled", false)
	}

	function query_spf(hostname) {
		// We use Cloudflare's DNS servers for this (DNS over HTTPS)
		return new Promise((resolve, _) => {
			$.ajax({
				url: "https://cloudflare-dns.com/dns-query",
				headers: {
					accept: "application/dns-json"
				},
				method: "GET",
				data: {
					name: hostname,
					type: "TXT",
					do: false,
					cd: false
				},
				success: (data) => {
					const RRTXT = 16
					const status_description = [
						// From https://www.iana.org/assignments/dns-parameters/dns-parameters.xhtml#dns-parameters-6
						// (last checked: 3rd June 2021)
						"Success",
						"Format Error",
						"Server Failure",
						"Non-Existent Domain",
						"Not Implemented",
						"Query Refused",
						"Name exists when it should not",
						"RR set exists when it should not",
						"RR set that should exist does not",
						"Server is not authoritative for zone",
						"Not Authorized",
						"Name not contained in zone",
						"DSO-TYPE Not Implemented"
					]
					if (data.Status != 0) {
						if (data.Status > 11) {
							return resolve({ error: "DNS", msg: "Unknown Error" })
						} else {
							return resolve({ error: "DNS", msg: status_description[data.Status] })
						}
					}

					if (data.Answer) {
						data.Answer.forEach(ans => {
							if (ans.type == 16 && ans.name == hostname && ans.data.substring(1, 7) == "v=spf1") {
								return resolve({ msg: ans.data.substring(1, ans.data.length - 1) })
							}
						})
					}

					return resolve({ error: "DNS", msg: "No SPF record found" })
				},
				error: (_, __, err) => {
					resolve({ error: "HTTP", msg: err })
				}
			})
		})
	}
</script><|MERGE_RESOLUTION|>--- conflicted
+++ resolved
@@ -3,15 +3,10 @@
 
 <h2>SMTP Relays</h2>
 
-<<<<<<< HEAD
 <p>SMTP Relays are third-party services that can deliver email on your behalf. They
 	can be useful when, for example, port 25 is blocked, the cloud provider/ISP doesn't provide Reverse DNS, or the IP
 	address
 	has a low reputation, among other situations where deliverablity isn't great.</p>
-=======
-<p>SMTP Relays are third-party services you can hand off the responsibility of getting the mail delivered. They
-	can be useful when, for example, port 25 is blocked.</p>
->>>>>>> 09f635c1
 
 <p>These services are governed by their own terms and as such limits can be imposed in the usage of those services.</p>
 
@@ -74,7 +69,8 @@
 						<div>
 							<input type="password" class="form-control" id="relay_auth_pass" placeholder="password">
 						</div>
-						<p class="small">If you've already set up a relay before on this box, you can leave this field blank if you don't want to change it's password.</p>
+						<p class="small">If you've already set up a relay before on this box, you can leave this field
+							blank if you don't want to change it's password.</p>
 					</td>
 				</tr>
 			</table>
@@ -107,22 +103,27 @@
 		</div>
 
 		<h3>DKIM Configuration</h3>
-		<p>DKIM allows receivers to verify that the email was sent by the relay you configured (this is, somebody you trust). <b>Not doing so will have your email sent to spam.</b></p>
+		<p>DKIM allows receivers to verify that the email was sent by the relay you configured (this is, somebody you
+			trust). <b>Not doing so will have your email sent to spam.</b></p>
 
 		<div class="form-group">
 			<table style="width: 100%">
 				<tr>
-					<td style="width: 15%;"><input type="text" style="text-align: right;" class="form-control" id="relay_dkim_selector" placeholder="selector"></td>
+					<td style="width: 15%;"><input type="text" style="text-align: right;" class="form-control"
+							id="relay_dkim_selector" placeholder="selector"></td>
 					<td><b>._domainkey.{{hostname}}</b></td>
 				</tr>
 			</table>
 
 			<h4>Paste the DKIM key here:</h4>
-			<p><textarea id="relay_dkim_key" class="form-control" style="width: 100%; height: 8em" placeholder="k=algo;p=K3y/C0N7ent5/dGhpcyBpcyBub3QgYSByZWFsIGtleSwgc28gYmV3YXJlIDrigb4"></textarea></p>
+			<p><textarea id="relay_dkim_key" class="form-control" style="width: 100%; height: 8em"
+					placeholder="k=algo;p=K3y/C0N7ent5/dGhpcyBpcyBub3QgYSByZWFsIGtleSwgc28gYmV3YXJlIDrigb4"></textarea>
+			</p>
 		</div>
 
 		<h3>After configuration</h3>
-		<p>By that time you should be good to go. If your relay provider provides their own custom DNS verification methods, feel free to publish them on DNS.</p>
+		<p>By that time you should be good to go. If your relay provider provides their own custom DNS verification
+			methods, feel free to publish them on DNS.</p>
 
 		<div>
 			<button type="submit" class="btn btn-primary">Update</button>
@@ -207,7 +208,7 @@
 				})
 			},
 			(e) => {
-				show_modal_error("Error!", e, () => {return false})
+				show_modal_error("Error!", e, () => { return false })
 			}
 		)
 	}
