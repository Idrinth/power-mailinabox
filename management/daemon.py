--- conflicted
+++ resolved
@@ -147,15 +147,9 @@
 	no_users_exist = (len(get_mail_users(env)) == 0)
 	no_admins_exist = (len(get_admins(env)) == 0)
 
-<<<<<<< HEAD
-	utils.fix_boto()  # must call prior to importing boto
-	import boto.s3
-	backup_s3_hosts = [(r.name, r.endpoint) for r in boto.s3.regions()]
-=======
 	import boto3.s3
 	backup_s3_hosts = [(r, f"s3.{r}.amazonaws.com") for r in boto3.session.Session().get_available_regions('s3')]
 
->>>>>>> ddf8e857
 
 	return render_template(
 		'index.html',
